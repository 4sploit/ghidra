--- conflicted
+++ resolved
@@ -48,13 +48,9 @@
 import ghidra.app.plugin.core.clipboard.CodeBrowserClipboardProvider;
 import ghidra.app.plugin.core.codebrowser.CodeViewerProvider;
 import ghidra.app.plugin.core.codebrowser.MarkerServiceBackgroundColorModel;
-<<<<<<< HEAD
 import ghidra.app.plugin.core.debug.disassemble.CurrentPlatformTraceDisassembleCommand;
 import ghidra.app.plugin.core.debug.disassemble.CurrentPlatformTraceDisassembleCommand.Reqs;
-=======
 import ghidra.app.plugin.core.debug.disassemble.DebuggerDisassemblerPlugin;
-import ghidra.app.plugin.core.debug.disassemble.TraceDisassembleCommand;
->>>>>>> 6589364e
 import ghidra.app.plugin.core.debug.gui.DebuggerLocationLabel;
 import ghidra.app.plugin.core.debug.gui.DebuggerResources;
 import ghidra.app.plugin.core.debug.gui.DebuggerResources.FollowsCurrentThreadAction;
@@ -1212,25 +1208,17 @@
 		if (exists != null) {
 			return;
 		}
-<<<<<<< HEAD
-		AddressSpace space = start.getAddressSpace();
-		AddressSet set = new AddressSet(space.getMinAddress(), space.getMaxAddress());
-
-		Reqs reqs = Reqs.fromView(tool, view);
-		if (reqs == null) {
-			return;
-		}
-		CurrentPlatformTraceDisassembleCommand dis =
-			new CurrentPlatformTraceDisassembleCommand(tool, set, reqs, start);
-=======
 		AddressSetView set = DebuggerDisassemblerPlugin.computeAutoDisassembleAddresses(start,
 			current.getTrace(), current.getViewSnap());
 		if (set == null) {
 			return;
 		}
-		TraceDisassembleCommand dis =
-			new TraceDisassembleCommand(current.getPlatform(), start, set);
->>>>>>> 6589364e
+		Reqs reqs = Reqs.fromView(tool, view);
+		if (reqs == null) {
+			return;
+		}
+		CurrentPlatformTraceDisassembleCommand dis =
+			new CurrentPlatformTraceDisassembleCommand(tool, set, reqs, start);
 		dis.run(tool, view);
 	}
 
