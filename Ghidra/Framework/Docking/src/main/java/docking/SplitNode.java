/* ###
 * IP: GHIDRA
 *
 * Licensed under the Apache License, Version 2.0 (the "License");
 * you may not use this file except in compliance with the License.
 * You may obtain a copy of the License at
 * 
 *      http://www.apache.org/licenses/LICENSE-2.0
 * 
 * Unless required by applicable law or agreed to in writing, software
 * distributed under the License is distributed on an "AS IS" BASIS,
 * WITHOUT WARRANTIES OR CONDITIONS OF ANY KIND, either express or implied.
 * See the License for the specific language governing permissions and
 * limitations under the License.
 */
package docking;

import ghidra.util.Msg;

import java.awt.Dimension;
import java.util.ArrayList;
import java.util.List;

import javax.swing.*;

import org.jdom.Element;

/**
 * Node for managing a JSplitPane view of two component trees.
 */
class SplitNode extends Node {
	private Node child1;
	private Node child2;
	private JComponent comp;
	private SplitPanel splitPane;
	private boolean isHorizontal;
	//private int dividerLocation = -1;
	private float dividerPosition = 0;
	private Dimension splitPaneSize;

	/**
	 * Constructs a new SplitNode object
	 * @param winMgr the DockingWindowsManager that this node belongs to.
	 * @param orientation the JSplitPane orientation (JSplitPane.HORIZONTAL_SPLIT or JSplitPane.VERTICAL_SPLIT)
	 * @param child1 the node managing the first component tree.
	 * @param child2 the node managing the second component tree.
	 */
	SplitNode(DockingWindowManager winMgr, Node child1, Node child2, boolean isHorizontal) {
		super(winMgr);
		this.isHorizontal = isHorizontal;
		this.child1 = child1;
		this.child2 = child2;
		child1.parent = this;
		child2.parent = this;
	}

	/**
	 * Constructs a new SplitNode from the XML JDOM element
	 * @param elem the XML JDOM element containing the configuration information.
	 * @param mgr the DockingWindowsManager for this node.
	 * @param parent the parent node for this node.
	 */
	SplitNode(Element elem, DockingWindowManager mgr, Node parent,
			List<ComponentPlaceholder> restoredPlaceholders) {
		super(mgr);
		this.parent = parent;
		dividerPosition =
			(float) Integer.parseInt(elem.getAttributeValue("DIVIDER_LOCATION")) / 1000;
		int width = Integer.parseInt(elem.getAttributeValue("WIDTH"));
		int height = Integer.parseInt(elem.getAttributeValue("HEIGHT"));
		splitPaneSize = new Dimension(width, height);
		String orient = elem.getAttributeValue("ORIENTATION");
		isHorizontal = orient.equals("HORIZONTAL");

		List<?> list = elem.getChildren();
		child1 = processChildElement((Element) list.get(0), mgr, this, restoredPlaceholders);
		child2 = processChildElement((Element) list.get(1), mgr, this, restoredPlaceholders);

	}

	@Override
	void close() {
		child1.close();
		child2.close();
	}

	@Override
	JComponent getComponent() {
		if (invalid) {
			if (splitPane != null) {
				dividerPosition = ((SplitPanel) comp).getDividerPosition();
				splitPaneSize = comp.getSize();
			}

			splitPane = null;
			comp = null;
			JComponent comp1 = child1.getComponent();
			JComponent comp2 = child2.getComponent();
			if (comp1 != null && comp2 != null) {
				splitPane = new SplitPanel(this, comp1, comp2, isHorizontal);
				splitPane.setBorder(BorderFactory.createEmptyBorder());
				if (splitPaneSize != null) {
					splitPane.setSize(splitPaneSize);
					splitPane.setDividerPosition(dividerPosition);
				}
				comp = splitPane;
			}
			else if (comp1 != null) {
				comp = comp1;
			}
			else {
				comp = comp2;
			}
			invalid = false;
		}
		return comp;
	}

	@Override
	void removeNode(Node node) {
		if (node == child1) {
			parent.replaceNode(this, child2);
		}
		else if (node == child2) {
			parent.replaceNode(this, child1);
		}
	}

	@Override
	void replaceNode(Node oldNode, Node newNode) {
		if (oldNode != child1 && oldNode != child2) {
			throw new IllegalArgumentException();
		}
		if (oldNode == child1) {
			child1 = newNode;
		}
		else {
			child2 = newNode;
		}
		newNode.parent = this;
		invalidate();
		winMgr.scheduleUpdate();
	}

	@Override
	Element saveToXML() {
		Element root = new Element("SPLIT_NODE");
		if (splitPane != null) {
			dividerPosition = splitPane.getDividerPosition();
			splitPaneSize = splitPane.getSize();
		}

		if (splitPaneSize == null) {
			splitPaneSize = new Dimension(100, 100);

			// TODO we are not sure what purpose this serves.  We are leaving this here until
			//      we are sure removing it has no ill effects.
			//dividerPosition = 0.5f;
		}

		root.setAttribute("WIDTH", "" + splitPaneSize.width);
		root.setAttribute("HEIGHT", "" + splitPaneSize.height);
		root.setAttribute("DIVIDER_LOCATION", "" + Math.round(dividerPosition * 1000));
		root.setAttribute("ORIENTATION", isHorizontal ? "HORIZONTAL" : "VERTICAL");
		root.addContent(child1.saveToXML());
		root.addContent(child2.saveToXML());
		return root;
	}

	@Override
	boolean contains(ComponentPlaceholder info) {
		if (child1 != null && child1.contains(info)) {
			return true;
		}
		if (child2 != null && child2.contains(info)) {
			return true;
		}
		return false;
	}

	@Override
	void populateActiveComponents(List<ComponentPlaceholder> list) {
		child1.populateActiveComponents(list);
		child2.populateActiveComponents(list);
	}

	@Override
	WindowNode getTopLevelNode() {
		if (parent != null) {
			return parent.getTopLevelNode();
		}
		return null;
	}

	@Override
	List<Node> getChildren() {
		List<Node> list = new ArrayList<>();
		if (child1 != null) {
			list.add(child1);
		}
		if (child2 != null) {
			list.add(child2);
		}
		return list;
	}

	@Override
	public String toString() {
		return printTree();
	}

	@Override
	String getDescription() {
		return "Split Node";
	}
<<<<<<< HEAD
=======

	@Override
	void dispose() {
		if (child1 != null) {
			child1.dispose();
			child1 = null;
		}

		if (child2 != null) {
			child2.dispose();
			child2 = null;
		}
	}
>>>>>>> 0aca0689
}

//==================================================================================================
// Inner Classes
//==================================================================================================

class MySplitPane extends JSplitPane {

	@Override
	public Dimension getMinimumSize() {
		Msg.debug(this, "getMinSize" + super.getMinimumSize());
		Dimension d1 = getLeftComponent().getMinimumSize();
		Dimension d2 = getRightComponent().getMinimumSize();
		if (getOrientation() == JSplitPane.HORIZONTAL_SPLIT) {
			d1 = new Dimension(d1.width + d2.width, Math.max(d1.height, d2.height));
		}
		else {
			d1 = new Dimension(Math.max(d1.width, d2.width), d1.height + d2.height);
		}
		Msg.debug(this, "my min size = " + d1);
		return d1;
	}

	public MySplitPane(int orientation, JComponent comp1, JComponent comp2) {
		super(orientation, comp1, comp2);
	}

	@Override
	public Dimension getPreferredSize() {
		Msg.debug(this, "get Preferred Size" + super.getMinimumSize());
		Dimension d1 = getLeftComponent().getPreferredSize();
		Dimension d2 = getRightComponent().getPreferredSize();
		if (getOrientation() == JSplitPane.HORIZONTAL_SPLIT) {
			d1 = new Dimension(d1.width + d2.width, Math.max(d1.height, d2.height));
		}
		else {
			d1 = new Dimension(Math.max(d1.width, d2.width), d1.height + d2.height);
		}
		return d1;
	}

}<|MERGE_RESOLUTION|>--- conflicted
+++ resolved
@@ -15,8 +15,6 @@
  */
 package docking;
 
-import ghidra.util.Msg;
-
 import java.awt.Dimension;
 import java.util.ArrayList;
 import java.util.List;
@@ -24,6 +22,8 @@
 import javax.swing.*;
 
 import org.jdom.Element;
+
+import ghidra.util.Msg;
 
 /**
  * Node for managing a JSplitPane view of two component trees.
@@ -213,8 +213,6 @@
 	String getDescription() {
 		return "Split Node";
 	}
-<<<<<<< HEAD
-=======
 
 	@Override
 	void dispose() {
@@ -228,7 +226,6 @@
 			child2 = null;
 		}
 	}
->>>>>>> 0aca0689
 }
 
 //==================================================================================================
