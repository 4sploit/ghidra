[Defaults]


color.bg.splashscreen = black

color.bg.header.active = [color]textHighlight 
color.bg.header.inactive = #A1A1A1 
color.fg.header.active = [color]textHighlightText
color.fg.header.inactive = black
color.header.drag.cursor = black

color.fg.dialog.status.alert = color.fg.messages.alert
color.fg.dialog.status.error = color.fg.messages.error
color.fg.dialog.status.normal = color.fg.messages.normal
color.fg.dialog.status.warning = color.fg.messages.warning

color.bg.selection = rgb(180, 255, 180)  // pale green
color.bg.highlight = rgb(255,255,150)    // pale yellow

color.bg.currentline = rgb(232,242,254)

color.bg.textfield.hint.valid = color.bg
color.bg.textfield.hint.invalid = rgb(255,225,225)
color.fg.textfield.hint = color.fg.hint

color.bg.tree.drag = color.palette.lavender
color.bg.tree.drag.no.selection = rgb(204, 204, 255)

color.bg.filterfield = color.bg.filtered
color.fg.filterfield = black

// generic component items
color.border.bevel.highlight = lightGray
color.border.bevel.shadow = gray
color.border.provider.disconnected = orange

color.bg.filechooser = color.bg
color.fg.filechooser = color.fg
color.bg.filechooser.shortcut = lightGray

color.bg.fieldpanel = color.bg
color.fg.fieldpanel = color.fg
color.bg.fieldpanel.selection = color.bg.selection
color.bg.fieldpanel.highlight = color.bg.highlight
color.bg.fieldpanel.selection.and.highlight = green

// docking buttons
color.fg.button = black

icon.folder.new = folder_add.png
icon.toggle.expand = expand.gif
icon.toggle.collapse = collapse.gif

// the oxygen-edit-redo.png image is not centered vertically in its 16x16 icon. To center it we
// create an empty 16x16 base and then move down by 3 pixels
icon.undo = EMPTY_ICON{oxygen-edit-redo.png[mirror][move(0,3)]}
icon.redo = EMPTY_ICON{oxygen-edit-redo.png[move(0,3)]}


icon.font = text_lowercase.png
icon.rename = textfield_rename.png
icon.check = check.png
icon.search = magnifier.png
icon.properties = document-properties.png
icon.table = table.png
icon.drive = drive.png
icon.run = play.png
icon.spreadsheet = application-vnd.oasis.opendocument.spreadsheet-template.png
icon.pulldown = menu16.gif
icon.window = application_xp.png
icon.zoom.in = zoom_in.png
icon.zoom.out = zoom_out.png

icon.docking.application.home = www_16.png
icon.docking.application.16 = www_16.png
icon.docking.application.128 = www_128.png

icon.dragon.256 = GhidraIcon256.png

icon.help.navigation.aid.disabled.overlay = icon.not.allowed
icon.help.navigation.aid.enabled = software-update-available.png

icon.filechooser.places.my.computer = computer.png
icon.filechooser.places.desktop = desktop.png
icon.filechooser.places.home = user-home.png
icon.filechooser.places.recent = inode-directory.png {edit-undo.png [move(6,10)]}

icon.filter.options.contains = page_code.png
icon.filter.options.exact = page_green.png
icon.filter.options.regex = page_excel.png
icon.filter.options.starts.with = page_go.png
icon.filter.options.not = bullet_delete.png

icon.widget.imagepanel.reset = tag.png
icon.widget.imagepanel.zoom.in = icon.zoom.in
icon.widget.imagepanel.zoom.out = icon.zoom.out

icon.widget.filterpanel.filter.off = filter_off.png
icon.widget.filterpanel.filter.on = filter_on.png

icon.widget.pathmanager.reset = trash-empty.png

icon.widget.table.header.help = info_small.png
icon.widget.table.header.help.hovered = info_small_hover.png
icon.widget.table.header.pending = hourglass.png

icon.dialog.error.expandable.report = icon.spreadsheet
icon.dialog.error.expandable.exception = program_obj.png
icon.dialog.error.expandable.frame = StackFrameElement.png
icon.dialog.error.expandable.stack = StackFrame_Red.png
icon.dialog.error.expandable.cause = emblem-important.png

icon.task.progress.1 = eatbits1.png
icon.task.progress.2 = eatbits2.png
icon.task.progress.3 = eatbits3.png
icon.task.progress.4 = eatbits4.png
icon.task.progress.5 = eatbits5.png
icon.task.progress.6 = eatbits6.png
icon.task.progress.7 = eatbits7.png

icon.task.progress.hourglass.1 = hourglass24_01.png
icon.task.progress.hourglass.2 = hourglass24_02.png
icon.task.progress.hourglass.3 = hourglass24_03.png
icon.task.progress.hourglass.4 = hourglass24_04.png
icon.task.progress.hourglass.5 = hourglass24_05.png
icon.task.progress.hourglass.6 = hourglass24_06.png
icon.task.progress.hourglass.7 = hourglass24_07.png
icon.task.progress.hourglass.8 = hourglass24_08.png
icon.task.progress.hourglass.9 = hourglass24_09.png
icon.task.progress.hourglass.10 = hourglass24_10.png
icon.task.progress.hourglass.11 = hourglass24_11.png

// Fonts

font.splash.header.default = Serif-BOLD-35 
font.splash.status = Serif-BOLD-12
font.table.header.number = arial-BOLD-12
font.input.hint = monospaced-PLAIN-10







<<<<<<< HEAD
=======

>>>>>>> 63d6063f
[Dark Defaults]


color.bg.splashscreen = black

color.bg.header.inactive = #6A6A6A 
color.header.drag.cursor = lightGray

color.fg.dialog.status.alert = orange
color.fg.dialog.status.error = color.fg.error
color.fg.dialog.status.warning = orange
color.fg.dialog.status.normal = lightBlue

color.bg.currentline = rgb(40,40,56) // dark bluish gray

color.bg.textfield.hint.invalid = maroon

color.bg.filterfield = color.bg.filtered 
color.fg.filterfield = darkSlateGray 

color.bg.selection = #284028			// greenish
color.bg.highlight = #404028			// yellowish

color.bg.fieldpanel.selection.and.highlight =  #344028  // yellow greenish

						
// docking buttons
color.fg.button = darkGray

color.bg.filechooser.shortcut = system.color.bg.widget

<<<<<<< HEAD
color.bg.tree = color.bg
color.bg.tree.selected = [color]Tree.selectionBackground 

=======
>>>>>>> 63d6063f
<|MERGE_RESOLUTION|>--- conflicted
+++ resolved
@@ -142,11 +142,6 @@
 
 
 
-
-<<<<<<< HEAD
-=======
-
->>>>>>> 63d6063f
 [Dark Defaults]
 
 
@@ -178,9 +173,4 @@
 
 color.bg.filechooser.shortcut = system.color.bg.widget
 
-<<<<<<< HEAD
-color.bg.tree = color.bg
-color.bg.tree.selected = [color]Tree.selectionBackground 
 
-=======
->>>>>>> 63d6063f
