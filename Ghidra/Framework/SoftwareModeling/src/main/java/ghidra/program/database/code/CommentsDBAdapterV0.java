/* ###
 * IP: GHIDRA
 *
 * Licensed under the Apache License, Version 2.0 (the "License");
 * you may not use this file except in compliance with the License.
 * You may obtain a copy of the License at
 *
 *      http://www.apache.org/licenses/LICENSE-2.0
 *
 * Unless required by applicable law or agreed to in writing, software
 * distributed under the License is distributed on an "AS IS" BASIS,
 * WITHOUT WARRANTIES OR CONDITIONS OF ANY KIND, either express or implied.
 * See the License for the specific language governing permissions and
 * limitations under the License.
 */
package ghidra.program.database.code;

import java.io.IOException;

import db.*;
import ghidra.program.database.map.*;
import ghidra.program.model.address.Address;
import ghidra.program.model.address.AddressSetView;
import ghidra.util.exception.CancelledException;
import ghidra.util.exception.VersionException;
import ghidra.util.task.TaskMonitor;

/**
 * Version 0 adapter for the comments table.
 */
class CommentsDBAdapterV0 extends CommentsDBAdapter {

	/** column for end of line comment */
	private static final int V0_EOL_COMMENT_COLUMN = 0;
	/** comment type that goes before a code unit */
	private static final int V0_PRE_COMMENT_COLUMN = 1;
	/** comment type that follows after a code unit */
	private static final int V0_POST_COMMENT_COLUMN = 2;
	/** Property name for plate comment type */
	private static final int V0_PLATE_COMMENT_COLUMN = 3;

	/** Version 0 comment table schema. */
//	private static final Schema V0_SCHEMA = new Schema(0, "Address",
//							new Class[] {StringField.class, StringField.class,
//										StringField.class, StringField.class},
//							"EOL", "Pre", "Post", "Plate");
	/** the comment table. */
	private Table commentTable;
	private AddressMap addrMap;

	/**
	 * Constructor 
	 * 
	 */
	@SuppressWarnings("unused")
	public CommentsDBAdapterV0(DBHandle handle, AddressMap addrMap)
			throws IOException, VersionException {
		this.addrMap = addrMap.getOldAddressMap();

		commentTable = handle.getTable(COMMENTS_TABLE_NAME);
		if (commentTable == null) {
			throw new VersionException("Missing Table: " + COMMENTS_TABLE_NAME);
		}
		if (commentTable.getSchema().getVersion() != 0) {
			throw new VersionException(VersionException.NEWER_VERSION, false);
		}
	}

	@Override
	public DBRecord getRecord(long addr) throws IOException {
		return v0ConvertRecord(commentTable.getRecord(addr));
	}

	@Override
	public DBRecord createRecord(long addr, int commentCol, String comment) throws IOException {
		return null;
	}

	@Override
	public boolean deleteRecord(long addr) throws IOException {
		return false;
	}

	@Override
	public boolean deleteRecords(Address start, Address end) throws IOException {
		return false;
	}

	@Override
	public void updateRecord(DBRecord commentRec) throws IOException {
	}

	@Override
	public AddressKeyIterator getKeys(Address start, Address end, boolean atStart)
			throws IOException {
		if (atStart) {
			return new AddressKeyIterator(commentTable, addrMap, start, end, start, true);
		}
		return new AddressKeyIterator(commentTable, addrMap, start, end, end, false);
	}

	@Override
	public AddressKeyIterator getKeys(AddressSetView set, boolean forward) throws IOException {
		if (forward) {
			return new AddressKeyIterator(commentTable, addrMap, set, set.getMinAddress(), true);
		}
		return new AddressKeyIterator(commentTable, addrMap, set, set.getMaxAddress(), false);
	}

	@Override
	public RecordIterator getRecords(Address start, Address end, boolean atStart)
			throws IOException {
		RecordIterator it = null;
		if (atStart) {
			it = new AddressKeyRecordIterator(commentTable, addrMap, start, end, start, true);
		}
		else {
			it = new AddressKeyRecordIterator(commentTable, addrMap, start, end, end, false);
		}
		return new RecordIteratorAdapter(it);
	}

	@Override
	public RecordIterator getRecords(Address addr) throws IOException {
		return new RecordIteratorAdapter(
			new AddressKeyRecordIterator(commentTable, addrMap, addr, true));
	}

	@Override
	public RecordIterator getRecords() throws IOException {
		return new RecordIteratorAdapter(new AddressKeyRecordIterator(commentTable, addrMap));
	}

	@Override
	public void putRecord(DBRecord record) throws IOException {
	}

	@Override
	public int getRecordCount() throws IOException {
		return commentTable.getRecordCount();
	}

	@Override
	void moveAddressRange(Address fromAddr, Address toAddr, long length, TaskMonitor monitor)
			throws CancelledException, IOException {
		throw new UnsupportedOperationException();
	}

	/**
	 * Returns a record matching the current data base schema from the version 0 record.
	 * @param recV0 the record matching the version 0 schema.
	 * @return a current comment record.
	 */
	private DBRecord v0ConvertRecord(DBRecord recV0) {
		if (recV0 == null)
			return null;
		DBRecord record = COMMENTS_SCHEMA.createRecord(recV0.getKey());

		String comment = recV0.getString(V0_EOL_COMMENT_COLUMN);
		if (comment != null) {
			record.setString(EOL_COMMENT_COL, comment);
		}

		comment = recV0.getString(V0_PRE_COMMENT_COLUMN);
		if (comment != null) {
			record.setString(PRE_COMMENT_COL, comment);
		}

		comment = recV0.getString(V0_POST_COMMENT_COLUMN);
		if (comment != null) {
			record.setString(POST_COMMENT_COL, comment);
		}

		comment = recV0.getString(V0_PLATE_COMMENT_COLUMN);
		if (comment != null) {
			record.setString(PLATE_COMMENT_COL, comment);
		}

		return record;
	}

	class RecordIteratorAdapter implements RecordIterator {
		RecordIterator it;

		RecordIteratorAdapter(RecordIterator it) {
			this.it = it;
		}

<<<<<<< HEAD
		/**
		 * @see ghidra.framework.store.db.RecordIterator#delete()
		 */
=======
>>>>>>> e03fb9af
		@Override
		public boolean delete() throws IOException {
			return false;
		}

<<<<<<< HEAD
		/**
		 * @see ghidra.framework.store.db.RecordIterator#hasNext()
		 */
=======
>>>>>>> e03fb9af
		@Override
		public boolean hasNext() throws IOException {
			return it.hasNext();
		}

<<<<<<< HEAD
		/**
		 * @see ghidra.framework.store.db.RecordIterator#hasPrevious()
		 */
=======
>>>>>>> e03fb9af
		@Override
		public boolean hasPrevious() throws IOException {
			return it.hasPrevious();
		}

<<<<<<< HEAD
		/**
		 * @see ghidra.framework.store.db.RecordIterator#next()
		 */
=======
>>>>>>> e03fb9af
		@Override
		public DBRecord next() throws IOException {
			DBRecord rec = it.next();
			return v0ConvertRecord(rec);
		}

<<<<<<< HEAD
		/**
		 * @see ghidra.framework.store.db.RecordIterator#previous()
		 */
=======
>>>>>>> e03fb9af
		@Override
		public DBRecord previous() throws IOException {
			DBRecord rec = it.previous();
			return v0ConvertRecord(rec);
		}

	}
}<|MERGE_RESOLUTION|>--- conflicted
+++ resolved
@@ -73,21 +73,22 @@
 
 	@Override
 	public DBRecord createRecord(long addr, int commentCol, String comment) throws IOException {
-		return null;
+		throw new UnsupportedOperationException();
 	}
 
 	@Override
 	public boolean deleteRecord(long addr) throws IOException {
-		return false;
+		throw new UnsupportedOperationException();
 	}
 
 	@Override
 	public boolean deleteRecords(Address start, Address end) throws IOException {
-		return false;
+		throw new UnsupportedOperationException();
 	}
 
 	@Override
 	public void updateRecord(DBRecord commentRec) throws IOException {
+		throw new UnsupportedOperationException();
 	}
 
 	@Override
@@ -133,6 +134,7 @@
 
 	@Override
 	public void putRecord(DBRecord record) throws IOException {
+		throw new UnsupportedOperationException();
 	}
 
 	@Override
@@ -186,57 +188,27 @@
 			this.it = it;
 		}
 
-<<<<<<< HEAD
-		/**
-		 * @see ghidra.framework.store.db.RecordIterator#delete()
-		 */
-=======
->>>>>>> e03fb9af
 		@Override
 		public boolean delete() throws IOException {
-			return false;
-		}
-
-<<<<<<< HEAD
-		/**
-		 * @see ghidra.framework.store.db.RecordIterator#hasNext()
-		 */
-=======
->>>>>>> e03fb9af
+			throw new UnsupportedOperationException();
+		}
+
 		@Override
 		public boolean hasNext() throws IOException {
 			return it.hasNext();
 		}
 
-<<<<<<< HEAD
-		/**
-		 * @see ghidra.framework.store.db.RecordIterator#hasPrevious()
-		 */
-=======
->>>>>>> e03fb9af
 		@Override
 		public boolean hasPrevious() throws IOException {
 			return it.hasPrevious();
 		}
 
-<<<<<<< HEAD
-		/**
-		 * @see ghidra.framework.store.db.RecordIterator#next()
-		 */
-=======
->>>>>>> e03fb9af
 		@Override
 		public DBRecord next() throws IOException {
 			DBRecord rec = it.next();
 			return v0ConvertRecord(rec);
 		}
 
-<<<<<<< HEAD
-		/**
-		 * @see ghidra.framework.store.db.RecordIterator#previous()
-		 */
-=======
->>>>>>> e03fb9af
 		@Override
 		public DBRecord previous() throws IOException {
 			DBRecord rec = it.previous();
