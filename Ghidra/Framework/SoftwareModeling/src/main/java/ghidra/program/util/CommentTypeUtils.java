--- conflicted
+++ resolved
@@ -42,21 +42,6 @@
 		}
 		else if (cu != null) {
 			if (cu.getComment(CommentType.PRE) != null) {
-<<<<<<< HEAD
-				return CodeUnit.PRE_COMMENT;
-			}
-			if (cu.getComment(CommentType.POST) != null) {
-				return CodeUnit.POST_COMMENT;
-			}
-			if (cu.getComment(CommentType.EOL) != null) {
-				return CodeUnit.EOL_COMMENT;
-			}
-			if (cu.getComment(CommentType.PLATE) != null) {
-				return CodeUnit.PLATE_COMMENT;
-			}
-			if (cu.getComment(CommentType.REPEATABLE) != null) {
-				return CodeUnit.REPEATABLE_COMMENT;
-=======
 				return CommentType.PRE;
 			}
 			if (cu.getComment(CommentType.POST) != null) {
@@ -70,7 +55,6 @@
 			}
 			if (cu.getComment(CommentType.REPEATABLE) != null) {
 				return CommentType.REPEATABLE;
->>>>>>> e03fb9af
 			}
 		}
 		return defaultCommentType;
