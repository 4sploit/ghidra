/* ###
 * IP: GHIDRA
 *
 * Licensed under the Apache License, Version 2.0 (the "License");
 * you may not use this file except in compliance with the License.
 * You may obtain a copy of the License at
 *
 *      http://www.apache.org/licenses/LICENSE-2.0
 *
 * Unless required by applicable law or agreed to in writing, software
 * distributed under the License is distributed on an "AS IS" BASIS,
 * WITHOUT WARRANTIES OR CONDITIONS OF ANY KIND, either express or implied.
 * See the License for the specific language governing permissions and
 * limitations under the License.
 */
package ghidra.program.database.oldfunction;

import java.io.IOException;
import java.util.*;

import db.DBRecord;
import db.Field;
import ghidra.program.database.ProgramDB;
import ghidra.program.database.map.AddressMap;
import ghidra.program.model.address.Address;
import ghidra.program.model.address.AddressSetView;
import ghidra.program.model.data.DataType;
import ghidra.program.model.lang.Register;
import ghidra.program.model.listing.*;
import ghidra.program.model.symbol.SourceType;
import ghidra.util.Msg;
import ghidra.util.StringUtilities;
import ghidra.util.exception.InvalidInputException;

class OldFunctionDataDB {

	private AddressMap addrMap;
	private OldFunctionManager functionManager;
	private ProgramDB program;
	private OldFunctionDBAdapter functionAdapter;
	private OldRegisterVariableDBAdapter registerAdapter;

	private DBRecord functionRecord;
	private Address entryPoint;

	private AddressSetView body;
	private OldStackFrameDB frame;
	private List<Parameter> regParams;

	OldFunctionDataDB(OldFunctionManager functionManager, AddressMap addrMap,
			DBRecord functionRecord, AddressSetView body) {

		this.functionManager = functionManager;
		this.addrMap = addrMap;
		this.functionRecord = functionRecord;
		this.body = body;

		entryPoint = addrMap.decodeAddress(functionRecord.getKey());
		program = functionManager.getProgram();
		functionAdapter = functionManager.getFunctionAdapter();
		registerAdapter = functionManager.getRegisterVariableAdapter();
		frame = new OldStackFrameDB(this);

	}

	AddressMap getAddressMap() {
		return addrMap;
	}

	OldFunctionManager getFunctionManager() {
		return functionManager;
	}

	/**
	 * @see ghidra.program.model.listing.Function#getProgram()
	 */
	public Program getProgram() {
		return program;
	}

	/**
	 * @see ghidra.program.model.listing.Function#getComment()
	 */
	public synchronized String getComment() {
		CodeUnit cu = program.getCodeManager().getCodeUnitContaining(entryPoint);
<<<<<<< HEAD

=======
>>>>>>> e03fb9af
		return cu.getComment(CommentType.PLATE);
	}

	/**
	 * @see ghidra.program.model.listing.Function#getCommentAsArray()
	 */
	public synchronized String[] getCommentAsArray() {
		return StringUtilities.toLines(getComment());
	}

	/**
	 * @see ghidra.program.model.listing.Function#getRepeatableComment()
	 */
	public String getRepeatableComment() {
		String comment = functionRecord.getString(OldFunctionDBAdapter.REPEATABLE_COMMENT_COL);
		return comment;
	}

	/**
	 * @see ghidra.program.model.listing.Function#getRepeatableCommentAsArray()
	 */
	public String[] getRepeatableCommentAsArray() {
		String comment = getRepeatableComment();
		return StringUtilities.toLines(comment);
	}

	/**
	 * @see ghidra.program.model.listing.Function#getEntryPoint()
	 */
	public synchronized Address getEntryPoint() {
		return entryPoint;
	}

	/**
	 * @see ghidra.program.model.listing.Function#getBody()
	 */
	public AddressSetView getBody() {
		if (body == null) {
			body = functionManager.getFunctionBody(functionRecord.getKey());
		}
		return body;
	}

	/**
	 * @see ghidra.program.model.listing.Function#getReturnType()
	 */
	public synchronized DataType getReturnType() {
		long typeId = functionRecord.getLongValue(OldFunctionDBAdapter.RETURN_DATA_TYPE_ID_COL);
		DataType dt = functionManager.getDataType(typeId);
		if (dt == null) {
			dt = DataType.DEFAULT;
		}
		return dt;
	}

	/**
	 * @see ghidra.program.model.listing.Function#getStackFrame()
	 */
	public StackFrame getStackFrame() {
		return frame;
	}

	/**
	 * @see ghidra.program.model.listing.Function#getStackPurgeSize()
	 */
	public int getStackDepthChange() {
		int value = functionRecord.getIntValue(OldFunctionDBAdapter.STACK_DEPTH_COL);
		return value;
	}

	/* (non-Javadoc)
	 * @see ghidra.program.model.listing.Function#isStackDepthValid()
	 */
	public boolean isStackDepthValid() {
		if (getStackDepthChange() > 0xffffff) {
			return false;
		}
		return true;
	}

	/**
	 * Get the first parameter offset for the function stack frame.
	 * @return int
	 */
	int getStackParamOffset() {
		return functionRecord.getIntValue(OldFunctionDBAdapter.STACK_PARAM_OFFSET_COL);
	}

	/**
	 * Get the return value offset for the function stack frame.
	 * @return int
	 */
	int getStackReturnOffset() {
		return functionRecord.getIntValue(OldFunctionDBAdapter.STACK_RETURN_OFFSET_COL);
	}

	/**
	 * Get the stack space used by this function.
	 * @return int
	 */
	int getStackLocalSize() {
		return functionRecord.getIntValue(OldFunctionDBAdapter.STACK_LOCAL_SIZE_COL);
	}

	/**
	 * Load the register variable/parameter list from the database.
	 * @return register
	 */
	private synchronized void loadRegisterParameterList() {
		if (regParams != null)
			return;
		regParams = new ArrayList<Parameter>();
		try {
			Field[] keys = registerAdapter.getRegisterVariableKeys(functionRecord.getKey());
			for (int i = 0; i < keys.length; i++) {
				DBRecord varRec = registerAdapter.getRegisterVariableRecord(keys[i].getLongValue());
				regParams.add(getRegisterParameter(varRec, i));
			}
// TODO Does register variable list need to be sorted?
		}
		catch (IOException e) {
			functionManager.dbError(e);
		}
	}

	private Parameter getRegisterParameter(DBRecord record, int ordinal) {
		String name = record.getString(OldRegisterVariableDBAdapter.REG_VAR_NAME_COL);
		long dataTypeId =
			record.getLongValue(OldRegisterVariableDBAdapter.REG_VAR_DATA_TYPE_ID_COL);
		String regName = record.getString(OldRegisterVariableDBAdapter.REG_VAR_REGNAME_COL);

		DataType dataType = functionManager.getDataType(dataTypeId);

		try {
			VariableStorage storage = VariableStorage.BAD_STORAGE;
			Register register =
				functionManager.getProgram().getProgramContext().getRegister(regName);
			if (register == null) {
				Msg.error(this, "Invalid parameter, register not found: " + regName);
			}
			else {
				storage = new VariableStorage(program, register.getAddress(), dataType.getLength());
			}
			return new OldFunctionParameter(name, ordinal, dataType, storage, program,
				SourceType.USER_DEFINED);
		}
		catch (InvalidInputException e) {
			Msg.error(this,
				"Invalid parameter '" + name + "' in function at " + entryPoint.toString());
			try {
				return new OldFunctionParameter(name, ordinal, dataType,
					VariableStorage.BAD_STORAGE, program, SourceType.USER_DEFINED);
			}
			catch (InvalidInputException e1) {
				// should not occur
				throw new RuntimeException(e1);
			}
		}
	}

	/* (non-Javadoc)
	 * @see ghidra.program.model.listing.Function#getParameters()
	 */
	public synchronized Parameter[] getParameters() {

		loadRegisterParameterList();

		Parameter[] parms = new Parameter[regParams.size() + frame.getParameterCount()];
		int ordinal = 0;

		for (Parameter rp : regParams) {
			parms[ordinal++] = rp;
		}

		try {
			Variable[] stackParams = frame.getParameters();
			for (Variable stackParam : stackParams) {
				parms[ordinal++] = new OldFunctionParameter(stackParam.getName(), ordinal,
					stackParam.getDataType(), stackParam.getVariableStorage(), program,
					SourceType.USER_DEFINED);
			}
		}
		catch (InvalidInputException e) {
			throw new RuntimeException(e); // unexpected
		}
		return parms;
	}

	public long getKey() {
		return functionRecord.getKey();
	}

}

class OldFunctionParameter extends ParameterImpl {

	protected OldFunctionParameter(String name, int ordinal, DataType dataType,
			VariableStorage storage, Program program, SourceType sourceType)
			throws InvalidInputException {
		super(name, ordinal, dataType, storage, true, program, sourceType);
	}

}<|MERGE_RESOLUTION|>--- conflicted
+++ resolved
@@ -16,7 +16,8 @@
 package ghidra.program.database.oldfunction;
 
 import java.io.IOException;
-import java.util.*;
+import java.util.ArrayList;
+import java.util.List;
 
 import db.DBRecord;
 import db.Field;
@@ -83,10 +84,6 @@
 	 */
 	public synchronized String getComment() {
 		CodeUnit cu = program.getCodeManager().getCodeUnitContaining(entryPoint);
-<<<<<<< HEAD
-
-=======
->>>>>>> e03fb9af
 		return cu.getComment(CommentType.PLATE);
 	}
 
