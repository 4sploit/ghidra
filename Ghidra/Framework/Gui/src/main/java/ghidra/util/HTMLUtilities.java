/* ###
 * IP: GHIDRA
 *
 * Licensed under the Apache License, Version 2.0 (the "License");
 * you may not use this file except in compliance with the License.
 * You may obtain a copy of the License at
 * 
 *      http://www.apache.org/licenses/LICENSE-2.0
 * 
 * Unless required by applicable law or agreed to in writing, software
 * distributed under the License is distributed on an "AS IS" BASIS,
 * WITHOUT WARRANTIES OR CONDITIONS OF ANY KIND, either express or implied.
 * See the License for the specific language governing permissions and
 * limitations under the License.
 */
package ghidra.util;

import java.awt.*;
import java.util.List;
import java.util.regex.Matcher;
import java.util.regex.Pattern;

import javax.swing.JLabel;
import javax.swing.plaf.basic.BasicHTML;
import javax.swing.text.View;

import generic.text.TextLayoutGraphics;
import ghidra.util.html.HtmlLineSplitter;
import utilities.util.reflection.ReflectionUtilities;

/**
 * A helper class providing static methods for formatting text with common HTML tags.
 *
 * <P>Many clients use this class to render content as HTML.  Below are a few use cases along
 * with the method that should be used for each.
 * <TABLE BORDER="1"><caption></caption>
 * 		<TR>
 * 			<TH>Use Case</TH><TH>Function</TH><TH>Description</TH>
 * 		</TR>
 * 		<TR>
 * 			<TD>
 * 				A client wishes to display a simple text message (that itself contains no HTML
 * 				markup) as HTML.  The message may contain newline characters.
 * 			</TD>
 * 			<TD>
 * 				{@link #toHTML(String)}
 * 			</TD>
 * 			<TD>
 * 				The given text has all newline characters (\n) replaced with &lt;BR&gt; tags so
 * 				that the HTML display of the text will visually display multiple lines.  Also,
 * 				the final text is prepended with &lt;HTML&gt; so that the Java HTML rendering
 * 				engine will render the result as HTML.
 * 			</TD>
 * 		</TR>
 *  		<TR>
 * 			<TD>
 * 				A client wishes to display a simple text message (that itself may or may not
 * 				contain HTML markup) as HTML.  Further, the client wishes to not only split
 * 				lines at newline characters, but also wishes to ensure that no line is longer
 * 				than a specified limit.
 * 			</TD>
 * 			<TD>
 * 				{@link #toWrappedHTML(String)} or {@link #toWrappedHTML(String, int)}
 * 			</TD>
 * 			<TD>
 * 				This text works the same as {@link #toHTML(String)} with the addition of
 * 				line-wrapping text that passes the given cutoff.
 * 			</TD>
 * 		</TR>
 *  		<TR>
 * 			<TD>
 * 				A client wishes to display a text message with dynamic content, unknown at the
 * 				time of programming.
 * 			</TD>
 * 			<TD>
 * 				{@link #toLiteralHTML(String, int)}
 * 			</TD>
 * 			<TD>
 * 				This method works the same as {@link #toWrappedHTML(String)}, with the addition
 * 				of 'friendly encoding', or escaping, any embedded HTML content.  The effect of
 * 				this is that any existing HTML markup is not rendered as HTML, but is displayed
 * 				as plain text.
 * 			</TD>
 * 		</TR>
 *  		<TR>
 * 			<TD>
 * 				A client wishes to display, as a tooltip, a text message with
 * 				dynamic content, unknown at the time of programming.  Tooltips are unique from
 * 				general HTML in that we want them to share a common line wrapping length.
 * 			</TD>
 * 			<TD>
 * 				{@link #toLiteralHTMLForTooltip(String)}
 * 			</TD>
 * 			<TD>
 * 				This method works the same as {@link #toLiteralHTML(String, int)}, with the
 * 				addition of capping the max text length, as well as setting the line-wrap length
 * 				to {@link #DEFAULT_MAX_LINE_LENGTH}.
 * 			</TD>
 * 		</TR>
 *  		<TR>
 * 			<TD>
 * 				A client wishes to convert newlines in text into HTML line breaks, without adding
 * 				HTML tags around the text, which allows them to embed this text into a
 * 				larger HTML document.
 * 			</TD>
 * 			<TD>
 * 				{@link #lineWrapWithHTMLLineBreaks(String)} or
 * 				{@link #lineWrapWithHTMLLineBreaks(String, int)}
 * 			</TD>
 * 			<TD>
 * 				This first method will simply convert all newline characters to
 * 				&lt;BR&gt; tags.  The second method adds the ability to trigger line-wrapping
 * 				at the given length as well.
 * 			</TD>
 * 		</TR>
 * </TABLE>
 *
 */
public class HTMLUtilities {

	private static final int DEFAULT_MAX_LINE_LENGTH = 75;
	private static final int DEFAULT_TOOLTIP_MAX_LINE_LENGTH = 100;
	private static final int MAX_TOOLTIP_LENGTH = 2000; // arbitrary
	private static final int TAB_SIZE = 4;

	// Intentionally lower-case to match external checks for isHtml(), some of which check
	// case-sensitive for "<html>"
	public static final String HTML = "<html>";
	public static final String HTML_CLOSE = "</html>";
	public static final String BR = "<br>";
	public static final String PRE = "<pre>";
	public static final String PRE_CLOSE = "</pre>";

	/**
	 * A tag to mark code that could be made into a hyperlink.   This allows you to mark
	 * text for future linking, without rendering it as a hyperlink.
	 */
	private static final String LINK_PLACEHOLDER_CONTENT = "__CONTENT__";
	public static final String LINK_PLACEHOLDER_OPEN =
		"<!-- LINK " + LINK_PLACEHOLDER_CONTENT + " -->";
	public static final String LINK_PLACEHOLDER_CLOSE = "<!-- /LINK -->";

	public static final String HTML_SPACE = "&nbsp;";
	public static final String HTML_NEW_LINE = BR;

	/**
	 * Marks the given text as HTML in order to be rendered thusly by Java widgets.
	 *
	 * @param text the original text
	 * @return the text marked as HTML
	 */
	public static String wrapAsHTML(String text) {
		return HTML + fixupHTMLRenderingIssues(text);
	}

	private static String fixupHTMLRenderingIssues(String text) {
		if (text.startsWith("/")) {
			// Java's HTML rendering will not show the text if it starts with a forward slash...
			// not sure why...this escape seems to work
			text = HTML_SPACE + text;
		}
		return text;
	}

	/**
	 * Surrounds the indicated text with HTML font coloring tags so that the
	 * text will display in color within HTML.  The given color will be converted to its
	 * hex value.
	 *
	 * @param color The Java color object to use
	 * @param text the original text
	 * @return the string for HTML colored text
	 */
	public static String colorString(Color color, String text) {
		String rgb = toHexString(color);
		return "<font color=\"" + rgb + "\">" + text + "</font>";
	}

	/**
	 * Surrounds the indicated text with HTML font coloring tags so that the
	 * text will display in color within HTML.
	 * @param rgbColor (e.g., "#8c0000") a string indicating the RGB hexadecimal color
	 * @param text the original text
	 * @return the string for HTML colored text
	 */
	public static String colorString(String rgbColor, String text) {
		return "<font color=\"" + rgbColor + "\">" + text + "</font>";
	}

	/**
	 * Surrounds the indicated numeric value with HTML font coloring tags so that the
	 * numeric value will display in color within HTML.
	 * @param rgbColor (e.g., "#8c0000") a string indicating the RGB hexadecimal color
	 * @param value the numeric value to be converted to text and wrapped with color tags.
	 * @return the string for the HTML colored number
	 */
	public static String colorString(String rgbColor, int value) {
		return "<font color=\"" + rgbColor + "\">" + value + "</font>";
	}

	/**
	 * Creates a string with the indicated number of HTML space characters (<code>&#x26;nbsp;</code>).
	 * @param num the number of HTML spaces
	 * @return the string of HTML spaces
	 */
	public static String spaces(int num) {
		StringBuilder buf = new StringBuilder(HTML_SPACE.length() * num);
		for (int i = 0; i < num; i++) {
			buf.append(HTML_SPACE);
		}
		return buf.toString();
	}

	/**
	 * Surrounds the specified text with the HTML begin and end tags for bold.
	 * @param text the original text
	 * @return the text with the bold HTML tags
	 */
	public static String bold(String text) {
		return "<b>" + text + "</b>";
	}

	/**
	 * Surrounds the specified text with the HTML begin and end tags for underlined text.
	 * @param text the original text
	 * @return the text with the underline HTML tags
	 */
	public static String underline(String text) {
		return "<u>" + text + "</u>";
	}

	/**
	 * Surrounds the specified text with the HTML begin and end tags for italic.
	 * @param text the original text
	 * @return the text with the italic HTML tags
	 */
	public static String italic(String text) {
		return "<i>" + text + "</i>";
	}

	/**
	 * Returns true if the given text is HTML.  For this to be true, the text must begin with
	 * the &lt;HTML&gt; tag.
	 *
	 * @param text the text to check
	 * @return true if the given text is HTML
	 */
	public static boolean isHTML(String text) {
		if (text == null) {
			return false;
		}

		String testText = text.trim();
		return BasicHTML.isHTMLString(testText);
	}

	/**
	 * Returns true if the text cannot be broken into lines due to
	 * the usage of particular HTML constructs.
	 *
	 * @param text the text to check
	 * @return true if the text cannot be correctly broken into lines
	 */
	public static boolean isUnbreakableHTML(String text) {
		if (text.contains(HTML_SPACE) && !text.contains(" ")) {
			// this can happen if the client has called a method on this class that turns spaces
			// to the HTML_SPACE
			return true;
		}

		if (text.contains(HTML_NEW_LINE)) {
			// this implies the client has already broken lines in their preferred location
			return true;
		}

		return false;
	}

	private static void logUnbreakableHTMLWarning() {
		//
		// When we wish to split text, we do so on '\n' characters and on spaces.  If the given
		// text does not have spaces, then we will break in the middle of a word, which may
		// happen to be HTML entities.  Breaking on these would produce bad output.
		//
		// This message will be output when a user calls a method to wrap lines that are already
		// marked as HTML or will be difficult to wrap without breaking an HTML construct.
		//
		Throwable t = ReflectionUtilities.createJavaFilteredThrowable();
		Msg.error(HTMLUtilities.class,
			"Cannot reliably wrap HTML; not changing text.  Update the call to this method", t);
	}

	/**
	 * Sets the font size of the given text by wrapping it in &lt;span&gt; tags.
	 *
	 * @param text the text to size
	 * @param ptSize the point size of the text
	 * @return the updated String
	 */
	public static String setFontSize(String text, int ptSize) {

		int start = 0;
		if (StringUtilities.startsWithIgnoreCase(text, HTML)) {
			start = HTML.length();
		}

		StringBuilder buffy = new StringBuilder(text);
		buffy.insert(start, "<span style=\"font-size: " + ptSize + "pt\">");

		int end = buffy.length();
		if (StringUtilities.endsWithIgnoreCase(text, HTML_CLOSE)) {
			end = end - HTML_CLOSE.length();
		}

		buffy.insert(end, "</span>");
		return buffy.toString();
	}

	/**
	 * Sets the font size and color of the given text by wrapping it in &lt;span&gt; tags.
	 *
	 * @param text the text to size
	 * @param color the color of the text
	 * @param ptSize the point size of the text
	 * @return the updated String
	 */
	public static String setFont(String text, Color color, int ptSize) {
		String rgb = toHexString(color);
		int start = 0;
		if (StringUtilities.startsWithIgnoreCase(text, HTML)) {
			start = HTML.length();
		}

		StringBuilder buffy = new StringBuilder(text);
		buffy.insert(start, "<span style=\"font-size: " + ptSize + "pt; color: " + rgb + "\">");

		int end = buffy.length();
		if (StringUtilities.endsWithIgnoreCase(text, HTML_CLOSE)) {
			end = end - HTML_CLOSE.length();
		}

		buffy.insert(end, "</span>");
		return buffy.toString();
	}

	/**
	 * Returns the given text wrapped in {@link #LINK_PLACEHOLDER_OPEN} and close tags.
	 * If <code>foo</code> is passed for the HTML text, with a content value of <code>123456</code>, then
	 * the output will look like:
	 * <pre>
	 * 	&lt;!-- LINK CONTENT="123456" --&gt;foo&lt;!-- /LINK --&gt;
	 * </pre>
	 *
	 * @param htmlText the HTML text to wrap
	 * @param content the value that will be put into the <code>CONTENT</code> section of the
	 * 		  generated HTML.  This can later be retrieved by clients transforming this text.
	 * @return the wrapped text
	 */
	public static String wrapWithLinkPlaceholder(String htmlText, String content) {

		String openTag =
			LINK_PLACEHOLDER_OPEN.replace(LINK_PLACEHOLDER_CONTENT, "CONTENT=\"" + content + "\"");
		return openTag + htmlText + LINK_PLACEHOLDER_CLOSE;
	}

	/**
	 * Takes HTML text wrapped by {@link #wrapWithLinkPlaceholder(String, String)} and replaces
	 * the custom link comment tags with HTML anchor (<code>A</code>) tags, where the
	 * <code>HREF</code> value is the value that was in the <code>CONTENT</code> attribute.
	 *
	 * @param text the text for which to replace the markup
	 * @return the updated text
	 */
	public static String convertLinkPlaceholdersToHyperlinks(String text) {

		Pattern p = Pattern.compile("<!-- LINK CONTENT=\"(.*?)\" -->");

		StringBuffer buffy = new StringBuffer();
		Matcher matcher = p.matcher(text);
		while (matcher.find()) {
			String content = matcher.group(1);
			String escaped = content.replace("$", "\\$");
			String updated = "<a href=\"" + escaped + "\">";
			matcher.appendReplacement(buffy, updated);
		}

		matcher.appendTail(buffy);

		String pass1 = buffy.toString();
		String pass2 = pass1.replaceAll(LINK_PLACEHOLDER_CLOSE, "</a>");
		return pass2;
	}

	/**
	 * Convert the given string to HTML by adding the HTML tag and
	 * replacing new line chars with HTML &lt;BR&gt; tags.
	 *
	 * @param text The text to convert to HTML
	 * @return the converted text
	 */
	public static String toHTML(String text) {
		int noMax = 0;
		return toWrappedHTML(text, noMax);
	}

	/**
	 * This is just a convenience method to call {@link #toWrappedHTML(String, int)} with a
	 * max line length of {@value #DEFAULT_MAX_LINE_LENGTH}.
	 *
	 * @param text The text to convert
	 * @return converted text
	 */
	public static String toWrappedHTML(String text) {
		return toWrappedHTML(text, DEFAULT_MAX_LINE_LENGTH);
	}

	/**
	 * Similar to {@link #toHTML(String)} in that it will wrap the given text in
	 * HTML tags and split the content into multiple lines.  The difference is that this method
	 * will split lines that pass the given maximum length <b>and</b> on <code>'\n'</code>
	 * characters.  Alternatively, {@link #toHTML(String)} will only split the given
	 * text on <code>'\n'</code> characters.
	 *
	 * @param text The text to convert
	 * @param maxLineLength The maximum number of characters that should appear in a line;
	 * 		  0 signals not to wrap the line based upon length
	 * @return converted text
	 */
	public static String toWrappedHTML(String text, int maxLineLength) {

		if (text == null) {
			return null;
		}

		String wrappedLine = lineWrapWithHTMLLineBreaks(text, maxLineLength);
		if (isHTML(text)) {
			return wrappedLine;
		}

		return HTML + fixupHTMLRenderingIssues(wrappedLine);

	}

	/**
	 * A very specific method that will:
	 * <ol>
	 * 	<li>
	 * 	Make sure the HTML length is clipped to a reasonable size
	 *  </li>
	 *  <li>
	 *  <b>Escape any embedded HTML</b> (so that it is not interpreted as HTML)
	 *  </li>
	 *  <li>
	 *  Put the entire result in HTML
	 *  </li>
	 * </ol>
	 *
	 * @param text the text to convert
	 * @return the converted value.
	 */
	public static String toLiteralHTMLForTooltip(String text) {

		if (text.length() > MAX_TOOLTIP_LENGTH) {
			text = text.substring(0, MAX_TOOLTIP_LENGTH) + "...";
		}

		String html =
			toHTMLWithLineWrappingAndEncoding(text, DEFAULT_TOOLTIP_MAX_LINE_LENGTH, false);
		return html;
	}

	/**
	 * Converts any special or reserved characters in the specified string into HTML-escaped
	 * entities.  Use this method when you have content containing HTML that you do not want
	 * interpreted as HTML, such as when displaying text that uses angle brackets around words.
	 *
	 * <P>For example, consider the following<br><br>
	 *
	 * <table border=1><caption></caption>
	 * 		<tr>
	 * 			<th>Input</th><th>Output</th><th>Rendered as</th><th>(Without Friendly Encoding)</th>
	 * 		</tr>
	 * 		<tr>
	 * 			<td>
	 * 				Hi &lt;b&gt;mom &lt;/b&gt;
	 * 			</td>
	 * 			<td>
	 * 				Hi<span style="color:green">
	 *  &#x26;nbsp;<b>&#x26;lt;</b></span>b<span style="color:green"><b>&#x26;gt;</b></span>mom
	 *  <span style="color:green">&#x26;nbsp;<b>&#x26;lt;</b></span>/b<span style="color:green"><b>&#x26;gt;</b>
	 *  </span>
	 * 			</td>
	 * 			<td>
	 * 				Hi &lt;b&gt;mom &lt;/b&gt;
	 * 			</td>
	 * 			<td>
	 * 				Hi <b>mom </b>
	 * 			</td>
	 * 		</tr>
	 * </table>
	 *
	 *  <br><br><br>
	 *
	 * @param text string to be encoded
	 * @return the encoded HTML string
	 */
	public static String friendlyEncodeHTML(String text) {
		return friendlyEncodeHTML(text, true);
	}

	/**
	 * See {@link #friendlyEncodeHTML(String)}
	 * 
	 * @param text string to be encoded
	 * @param skipLeadingWhitespace  true signals to ignore any leading whitespace characters.
	 * 	      This is useful when line wrapping to force wrapped lines to the left
	 * @return the encoded HTML string
	 */
	public static String friendlyEncodeHTML(String text, boolean skipLeadingWhitespace) {

		StringBuilder buffer = new StringBuilder();

		int i = 0;
		int col = 0;
		if (skipLeadingWhitespace) {
			for (i = 0; i < text.length(); i++) { // skip leading spaces.
				if (!Character.isWhitespace(text.charAt(i))) {
					break;
				}
			}
		}
		for (; i < text.length(); i++) {
			char c = text.charAt(i);
			if (c == '\r') {
				// Strip CR and reset column
				col = 0;
				continue;
			}
			else if (c == '\n') {
				buffer.append(c);
				col = 0;
				continue;
			}
			else if (c == '\t') {
				int cnt = TAB_SIZE - (col % TAB_SIZE);
				for (int k = 0; k < cnt; k++) {
					buffer.append(HTML_SPACE);
				}
				col = 0;
				continue;
			}
			else if (c == ' ') {
				buffer.append(HTML_SPACE);
			}
			else if (c < ' ') {
				// Strip other non-printing chars
				continue;
			}
			else if (c > 0x7F) {
				buffer.append("&#x");
				buffer.append(Integer.toString(c, 16).toUpperCase());
				buffer.append(";");
			}
			else {
				switch (c) {
					case '&':
						buffer.append("&amp;");
						break;
					case '<':
						buffer.append("&lt;");
						break;
					case '>':
						buffer.append("&gt;");
						break;
					case 0x7F:
						break;
					default:
						buffer.append(c);
						break;
				}
			}
			++col;
		}

		return buffer.toString();
	}

	/**
	 * Escapes any HTML special characters in the specified text.
	 * <p>
	 * Does not otherwise modify the input text or wrap lines.
	 * <p>
	 * Calling this twice will result in text being double-escaped, which will not display correctly.
	 * <p>
	 * See also <code>StringEscapeUtils#escapeHtml3(String)</code> if you need quote-safe html encoding.
	 * <p>
	 * 
	 * @param text plain-text that might have some characters that should NOT be interpreted as HTML
	 * @param makeSpacesNonBreaking true to convert spaces into {@value #HTML_SPACE}
	 * @return string with any html characters replaced with equivalents
	 */
	public static String escapeHTML(String text, boolean makeSpacesNonBreaking) {

		StringBuilder buffer = new StringBuilder(text.length());
		text.codePoints().forEach(cp -> {
			switch (cp) {
				case ' ':
					buffer.append(makeSpacesNonBreaking ? HTML_SPACE : " ");
					break;
				case '&':
					buffer.append("&amp;");
					break;
				case '<':
					buffer.append("&lt;");
					break;
				case '>':
					buffer.append("&gt;");
					break;
				default:
					if (charNeedsHTMLEscaping(cp)) {
						buffer.append("&#x");
						buffer.append(Integer.toString(cp, 16).toUpperCase());
						buffer.append(";");
					}
					else {
						buffer.appendCodePoint(cp);
					}
					break;
			}
		});

		return buffer.toString();
	}

	/**
<<<<<<< HEAD
	 * Escapes any HTML special characters in the specified text.
	 * 
	 * @param text plain-text that might have some characters that should NOT be interpreted as HTML
	 * @return string with any html characters replaced with equivalents
	 * @see #escapeHTML(String, boolean)
	 */
	public static String escapeHTML(String text) {
		return escapeHTML(text, false);
	}

	/**
	 * Tests a unicode code point (i.e., 32 bit character) to see if it needs to be escaped before 
	 * being added to a HTML document because it is non-printable or a non-standard control 
=======
	 * Tests a unicode code point (i.e., 32 bit character) to see if it needs to be escaped before
	 * being added to a HTML document because it is non-printable or a non-standard control
>>>>>>> 19812a1e
	 * character
	 * 
	 * @param codePoint character to test
	 * @return boolean true if character should be escaped
	 */
	public static boolean charNeedsHTMLEscaping(int codePoint) {
		if (codePoint == '\n' || codePoint == '\t' || (' ' <= codePoint && codePoint < 0x7F)) {
			return false;
		}
		return true;
	}

	/**
	 * A convenience method to split the given HTML into lines, based on the given length, and
	 * then to {@link #friendlyEncodeHTML(String)} the text.
	 *
	 * <P>This method preserves all whitespace between line breaks.
	 *
	 * <P><B>Note: </B>This method is not intended to handle text that already contains
	 * entity escaped text.  The result will not render correctly as HTML.
	 *
	 * @param text the text to update
	 * @param maxLineLength the max line length upon which to wrap; 0 for no max length
	 * @return the updated text
	 */
	public static String toLiteralHTML(String text, int maxLineLength) {
		String html = toHTMLWithLineWrappingAndEncoding(text, maxLineLength, true);
		return html;
	}

	private static String toHTMLWithLineWrappingAndEncoding(String text, int maxLineLength,
			boolean preserveLeadingWhitespace) {

		StringBuilder buffy = new StringBuilder();
		List<String> lines = HtmlLineSplitter.split(text, maxLineLength, preserveLeadingWhitespace);
		for (int i = 0; i < lines.size(); i++) {
			String line = lines.get(i);
			buffy.append(friendlyEncodeHTML(line, !preserveLeadingWhitespace));

			if (i + 1 < lines.size()) {
				// don't add to the end
				buffy.append(BR).append('\n');
			}
		}

		String html = wrapAsHTML(buffy.toString());
		return html;
	}

	/**
	 * This is just a convenience call to {@link #lineWrapWithHTMLLineBreaks(String, int)} with
	 * a max line length of 0, which signals to not to wrap on line length, but only on
	 * newline characters.
	 *
	 * @param text the text to wrap
	 * @return the updated text
	 * @see #lineWrapWithHTMLLineBreaks(String, int)
	 */
	public static String lineWrapWithHTMLLineBreaks(String text) {
		return lineWrapWithHTMLLineBreaks(text, 0);
	}

	/**
	 * Replaces all newline characters with HTML &lt;BR&gt; tags.
	 *
	 * <P>Unlike {@link #toWrappedHTML(String)}, this method does <B>not</B> add the
	 * &lt;HTML&gt; tag to the given text.
	 *
	 * <P>Call this method when you wish to create your own HTML content, with parts of that
	 * content line wrapped.
	 *
	 * @param text the text to wrap
	 * @param maxLineLength the max length of the line; 0 if no max is desired
	 * @return the updated text
	 */
	public static String lineWrapWithHTMLLineBreaks(String text, int maxLineLength) {

		if (isUnbreakableHTML(text)) {
			logUnbreakableHTMLWarning();
			return text;
		}

		List<String> lines = HtmlLineSplitter.split(text, maxLineLength);

		StringBuilder buffer = new StringBuilder();
		for (int n = 0; n < lines.size(); n++) {
			String line = lines.get(n);
			buffer.append(line);
			if (n != (lines.size() - 1)) {
				// Terminate line if not the last line
				buffer.append(BR);
				buffer.append('\n');
			}
		}
		return buffer.toString();
	}

	/**
	 * Checks the given string to see it is HTML, according to {@link BasicHTML} and then
	 * will return the text without any markup tags if it is.
	 *
	 * @param text the text to convert
	 * @return the converted String
	 */
	public static String fromHTML(String text) {

		if (text == null) {
			return null;
		}

		if (!BasicHTML.isHTMLString(text)) {
			// the message may still contain HTML, but that is something we don't handle
			return text;
		}

		//
		// Use the label's builtin handling of HTML text via the HTMLEditorKit
		//
		Swing.assertSwingThread("This method must be called on the Swing thread");
		JLabel label = new JLabel(text) {
			@Override
			public void paint(Graphics g) {
				// we cannot use paint, as we are not parented; change paint to call
				// something that works
				super.paintComponent(g);
			}
		};
		View v = (View) label.getClientProperty(BasicHTML.propertyKey);
		if (v == null) {
			return text;
		}

		//
		// Use some magic to turn the painting into text
		//
		Dimension size = label.getPreferredSize();
		label.setBounds(new Rectangle(0, 0, size.width, size.height));

		// Note: when laying out an unparented label, the y value will be half of the height
		Rectangle bounds =
			new Rectangle(-size.width, -size.height, size.width * 2, size.height * 10);

		TextLayoutGraphics g = new TextLayoutGraphics();

		g.setClip(bounds);
		label.paint(g);
		g.flush();
		String raw = g.getBuffer();
		raw = raw.trim(); // I can't see any reason to keep leading/trailing newlines/whitespace

		String updated = replaceKnownSpecialCharacters(raw);

		//
		// Unfortunately, the label adds odd artifacts to the output, like newlines after
		// formatting tags (like <B>, <FONT>, etc).   So, just normalize the text, not
		// preserving any of the line breaks.
		//
		// Note: Calling this method here causes unwanted removal of newlines.  If the original
		//       need for this call is found, this can be revisited.
		//       (see history for condense() code)
		// String condensed = condense(updated);
		return updated;
	}

	/**
	 * A method to remove characters from the given string that are output by the HTML
	 * conversion process when going from HTML to plain text.
	 *
	 * @param s the string to be updated
	 * @return the updated String
	 */
	private static String replaceKnownSpecialCharacters(String s) {
		StringBuilder buffy = new StringBuilder();

		s.chars().forEach(c -> {
			switch (c) {
				case 0xA0:
					buffy.append((char) 0x20);
					break;
				default:
					buffy.append((char) c);
			}
		});

		return buffy.toString();
	}

	/**
	 * Returns a color string of the format rrrgggbbb.  As an example, {@link Color#RED} would be
	 * returned as 255000000 (the values are padded with 0s to make to fill up 3 digits per
	 * component).
	 *
	 * @param color The color to convert.
	 * @return a string of the format rrrgggbbb.
	 */
	public static String toRGBString(Color color) {
		StringBuilder buffy = new StringBuilder();
		buffy.append(StringUtilities.pad(Integer.toString(color.getRed()), '0', 3));
		buffy.append(StringUtilities.pad(Integer.toString(color.getGreen()), '0', 3));
		buffy.append(StringUtilities.pad(Integer.toString(color.getBlue()), '0', 3));
		return buffy.toString();
	}

	/**
	 * Returns a color string of the format #RRGGBB.  As an example, {@link Color#RED} would be
	 * returned as #FF0000 (the values are padded with 0s to make to fill up 2 digits per
	 * component).
	 *
	 * @param color The color to convert.
	 * @return a string of the format #RRGGBB.
	 */
	public static String toHexString(Color color) {
		// this will format a color value as a 6 digit hex string (e.g. #rrggbb)
		return String.format("#%06X", color.getRGB() & 0xffffff);
	}

}<|MERGE_RESOLUTION|>--- conflicted
+++ resolved
@@ -633,7 +633,6 @@
 	}
 
 	/**
-<<<<<<< HEAD
 	 * Escapes any HTML special characters in the specified text.
 	 * 
 	 * @param text plain-text that might have some characters that should NOT be interpreted as HTML
@@ -645,12 +644,8 @@
 	}
 
 	/**
-	 * Tests a unicode code point (i.e., 32 bit character) to see if it needs to be escaped before 
-	 * being added to a HTML document because it is non-printable or a non-standard control 
-=======
 	 * Tests a unicode code point (i.e., 32 bit character) to see if it needs to be escaped before
 	 * being added to a HTML document because it is non-printable or a non-standard control
->>>>>>> 19812a1e
 	 * character
 	 * 
 	 * @param codePoint character to test
