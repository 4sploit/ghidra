/* ###
 * IP: GHIDRA
 *
 * Licensed under the Apache License, Version 2.0 (the "License");
 * you may not use this file except in compliance with the License.
 * You may obtain a copy of the License at
 * 
 *      http://www.apache.org/licenses/LICENSE-2.0
 * 
 * Unless required by applicable law or agreed to in writing, software
 * distributed under the License is distributed on an "AS IS" BASIS,
 * WITHOUT WARRANTIES OR CONDITIONS OF ANY KIND, either express or implied.
 * See the License for the specific language governing permissions and
 * limitations under the License.
 */
package ghidra.framework.plugintool;

import static ghidra.framework.model.ToolTemplate.*;

import java.awt.*;
import java.awt.event.KeyEvent;
import java.beans.PropertyChangeListener;
import java.beans.PropertyChangeSupport;
import java.util.ArrayList;
import java.util.List;
import java.util.Set;
import java.util.concurrent.atomic.AtomicReference;

import javax.swing.ImageIcon;
import javax.swing.JComponent;

import org.jdom.Element;

import docking.*;
import docking.action.*;
import docking.actions.DockingToolActionManager;
import docking.framework.AboutDialog;
import docking.framework.ApplicationInformationDisplayFactory;
import docking.framework.SplashScreen;
import docking.help.Help;
import docking.help.HelpService;
import docking.tool.util.DockingToolConstants;
import docking.widgets.OptionDialog;
import ghidra.framework.OperatingSystem;
import ghidra.framework.Platform;
import ghidra.framework.cmd.BackgroundCommand;
import ghidra.framework.cmd.Command;
import ghidra.framework.main.AppInfo;
import ghidra.framework.main.UserAgreementDialog;
import ghidra.framework.model.*;
import ghidra.framework.options.*;
import ghidra.framework.plugintool.dialog.ExtensionTableProvider;
import ghidra.framework.plugintool.dialog.ManagePluginsDialog;
import ghidra.framework.plugintool.mgr.*;
import ghidra.framework.plugintool.util.*;
import ghidra.framework.project.ProjectDataService;
import ghidra.framework.project.tool.ToolIconURL;
import ghidra.util.*;
import ghidra.util.datastruct.WeakDataStructureFactory;
import ghidra.util.datastruct.WeakSet;
import ghidra.util.task.Task;
import ghidra.util.task.TaskLauncher;

/**
 * Base class that is a container to manage plugins and their actions, and
 * to coordinate the firing of plugin events and tool events. A
 * PluginTool may have visible components supplied by
 * <pre>ComponentProviders </pre>. These components may be docked within the
 * tool, or moved out into their own windows.
 * <p>The PluginTool also manages tasks that run in the background, and
 * options used by the plugins.
 * </p>
 *
 */
public abstract class PluginTool extends AbstractDockingTool
		implements Tool, DockWinListener, ServiceProvider {

	private static final String DOCKING_WINDOWS_ON_TOP = "Docking Windows On Top";

	private static final String SAVE_DIALOG_TITLE = "Save Tool - Possible Conflict";

	private ProjectManager projectManager;
	private Project project;
	private String instanceName = "";
	protected String toolName;
	private String fullName;
	private String subTitle;

	private ServiceManager serviceMgr;
	private ToolTaskManager taskMgr;
	private OptionsManager optionsMgr;
	private PluginManager pluginMgr;
	private EventManager eventMgr;
	private DialogManager dialogMgr;
	private PropertyChangeSupport propertyChangeMgr;

	private WeakSet<PopupListener> popupListeners =
		WeakDataStructureFactory.createSingleThreadAccessWeakSet();
	private OptionsChangeListener optionsListener = new ToolOptionsListener();
	protected ManagePluginsDialog manageDialog;
	protected ExtensionTableProvider extensionTableProvider;

	protected ToolIconURL iconURL = new ToolIconURL("view_detailed.png");

	private DockingAction exportToolAction;
	private ToolServices toolServices;

	private boolean isConfigurable = true;
	protected boolean isDisposed = false;

	/**
	 * Construct a new PluginTool.
	 *
	 * @param project project that contains this tool
	 * @param template the template from which to load this tool
	 */
	public PluginTool(Project project, ToolTemplate template) {
		this(project, project.getProjectManager(), project.getToolServices(), template.getName(),
			true, true, false);

		setIconURL(template.getIconURL());

		boolean hasErrors = restoreFromXml(template.getToolElement());
		if (!hasErrors) {
			configChangedFlag = false;
		}
		optionsMgr.validateOptions();
	}

	/**
	 * Construct a new PluginTool.
	 *
	 * @param project project that contains the tool
	 * @param name the name of the tool
	 * @param isDockable true if the tool contains components that can be docked
	 * @param hasStatus true if the tool should display a status component
	 * @param isModal true if the tool is modal, meaning that while this tool is visible,
	 *        no other tool or dialog in Ghidra can have focus
	 */
	public PluginTool(Project project, String name, boolean isDockable, boolean hasStatus,
			boolean isModal) {
		this(project, project.getProjectManager(), project.getToolServices(), name, isDockable,
			hasStatus, isModal);
	}

	public PluginTool(Project project, ProjectManager projectManager, ToolServices toolServices,
			String name, boolean isDockable, boolean hasStatus, boolean isModal) {
		this.project = project;
		this.projectManager = projectManager;
		this.toolServices = toolServices;
		propertyChangeMgr = new PropertyChangeSupport(this);
		winMgr = createDockingWindowManager(isDockable, hasStatus, isModal);
		taskMgr = new ToolTaskManager(this);
		optionsMgr = new OptionsManager(this);
		setToolOptionsHelpLocation();
		winMgr.addStatusItem(taskMgr.getMonitorComponent(), false, true);
		winMgr.removeStatusItem(taskMgr.getMonitorComponent());
		eventMgr = new EventManager(this);
		serviceMgr = new ServiceManager();
		installServices();
		actionMgr = new DockingToolActionManager(this, winMgr);
		pluginMgr = new PluginManager(this, serviceMgr);
		dialogMgr = new DialogManager(this);
		initActions();
		initOptions();

		setToolName(name);

		PluginToolMacQuitHandler.install(this);
		PluginToolMacAboutHandler.install(winMgr);

		installHomeButton();
	}

	public abstract PluginClassManager getPluginClassManager();

	/**
	 * This method exists here, as opposed to inline in the constructor, so that subclasses can
	 * alter the behavior of the DockingWindowManager construction.
	 *
	 * @param isDockable true if the tool contains components that can be
	 * docked
	 * @param hasStatus true if the tool should display a status component
	 * @param isModal true if the tool is modal, meaning that while this tool
	 * is visible, no other tool or dialog in Ghidra can have focus
	 * @return a new DockingWindowManager
	 */
	protected DockingWindowManager createDockingWindowManager(boolean isDockable, boolean hasStatus,
			boolean isModal) {

		List<Image> windowIcons = ApplicationInformationDisplayFactory.getWindowIcons();
		DockingWindowManager newManager = new DockingWindowManager("EMPTY", windowIcons, this,
			isModal, isDockable, hasStatus, null);
		return newManager;
	}

	protected void installHomeButton() {

		ImageIcon homeIcon = ApplicationInformationDisplayFactory.getHomeIcon();
		if (homeIcon == null) {
			Msg.debug(this,
				"If you would like a button to show the Front End, then set the home icon");
			return;
		}

		Runnable callback = ApplicationInformationDisplayFactory.getHomeCallback();
		winMgr.setHomeButton(homeIcon, callback);
	}

	/**
	 * Placeholder for subclasses to get a chance to install actions before plugins.
	 *
	 */
	protected void initActions() {
		// placeholder
	}

	private void setDefaultOptionValues() {
		Options toolOptions = optionsMgr.getOptions("Tool");
		boolean windowsOnTop = toolOptions.getBoolean(DOCKING_WINDOWS_ON_TOP, false);
		winMgr.setWindowsOnTop(windowsOnTop);
	}

	private void initOptions() {
		ToolOptions toolOptions = optionsMgr.getOptions("Tool");
		toolOptions.registerOption(DOCKING_WINDOWS_ON_TOP, false, null,
			"Determines whether a docked window will always be shown on " +
				"top of its parent window.");

		// we must call this before the init work below to make sure that the options object
		// we use has been created
		setDefaultOptionValues();

		toolOptions.addOptionsChangeListener(optionsListener);

		serviceMgr.addService(OptionsService.class, optionsMgr);
	}

	protected void optionsChanged(Options options, String name, Object oldValue, Object newValue) {
		if (name.equals(DOCKING_WINDOWS_ON_TOP)) {
			winMgr.setWindowsOnTop(((Boolean) newValue).booleanValue());
		}
	}

	/**
	 * Set the Tool option (GhidraOptions.OPTION_DOCKING_WINDOWS_ON_TOP)
	 * for whether a docked window will always be shown on top of its parent window.
	 * @param b true means that the docked window will always appear on top of its
	 * parent window; false means to allow the docked window to be "hidden" under its
	 * parent dialog
	 */
	public void setWindowsOnTop(boolean b) {
		winMgr.setWindowsOnTop(b);
	}

	/**
	 * Return the value of the Tool option (GhidraOptions.OPTION_DOCKING_WINDOWS_ON_TOP)
	 * for whether docked windows will always be shown on top of their parent windows.
	 * @return value of the Tool option, GhidraOptions.OPTION_DOCKING_WINDOWS_ON_TOP
	 */
	public boolean isWindowsOnTop() {
		return winMgr.isWindowsOnTop();
	}

	/**
	 * Add popup listener that is notified when the popup menu is about to be
	 * displayed.
	 *
	 * @param listener listener that is notified when the popup menu is to
	 * be displayed
	 */
	public void addPopupListener(PopupListener listener) {
		popupListeners.add(listener);
	}

	/**
	 * Returns the manage plugins dialog that is currently
	 * being used.
	 * @return the current manage plugins dialog
	 */
	public ManagePluginsDialog getManagePluginsDialog() {
		return manageDialog;
	}

	/**
	 * Displays the manage plugins dialog.
	 * @param addSaveActions if true show save actions
	 * @param isNewTool true if creating a new tool
	 */
	public void showConfig(boolean addSaveActions, boolean isNewTool) {
		if (manageDialog != null) {
			manageDialog.close();
		}
		manageDialog = new ManagePluginsDialog(this, addSaveActions, isNewTool);
		showDialog(manageDialog);
	}

	/**
	 * Displays the extensions installation dialog.
	 */
	public void showExtensions() {
		if (extensionTableProvider != null) {
			extensionTableProvider.close();
		}
		extensionTableProvider = new ExtensionTableProvider(this);
		showDialog(extensionTableProvider);
	}

	/**
	 * Remove popup listener
	 * @param listener listener that is notified when the popup menu is to
	 * be displayed
	 */
	public void removePopupListener(PopupListener listener) {
		popupListeners.remove(listener);
	}

	/**
	 * Set whether a component's header should be shown; the header is the component that
	 * is dragged in order to move the component within the tool, or out of the tool
	 * into a separate window
	 *
	 * @param provider provider of the visible component in the tool
	 * @param b true means to show the header
	 */
	public void showComponentHeader(ComponentProvider provider, boolean b) {
		winMgr.showComponentHeader(provider, b);
	}

	/** Install any services that are not provided by plugins */
	private void installServices() {
		serviceMgr.addService(ProjectDataService.class,
			(ProjectDataService) () -> project.getProjectData());
	}

	/**
	 * Returns true if the specified <code>serviceInterface</code>
	 * is a valid service that exists in this tool.
	 * @param serviceInterface the service interface
	 * @return true if the specified <code>serviceInterface</code>
	 */
	public boolean isService(Class<?> serviceInterface) {
		return serviceMgr.isService(serviceInterface);
	}

	@Override
	public <T> T getService(Class<T> c) {
		return serviceMgr.getService(c);
	}

	/**
	 * Get the objects that implement the given service.
	 * @param c service class
	 * @return array of Objects that implement the service, c.
	 */
	public <T> T[] getServices(Class<T> c) {
		return serviceMgr.getServices(c);
	}

	<T> void addService(Class<T> interfaceClass, T service) {
		serviceMgr.addService(interfaceClass, service);
	}

	void removeService(Class<?> interfaceClass, Object service) {
		serviceMgr.removeService(interfaceClass, service);
	}

	@Override
	public void addServiceListener(ServiceListener listener) {
		serviceMgr.addServiceListener(listener);
	}

	@Override
	public void removeServiceListener(ServiceListener listener) {
		serviceMgr.removeServiceListener(listener);
	}

	/**
<<<<<<< HEAD
=======
	  * Set the status information.
	  * @param text string to be displayed in the Status display area
	  * @param beep whether to beep or not
	  */
	public void setStatusInfo(String text, boolean beep) {
		winMgr.setStatusText(text, beep);
	}

	@Override
	public void setStatusInfo(String text) {
		winMgr.setStatusText(text);
	}

	/**
	 * Clear the status information.
	 */
	public void clearStatusInfo() {
		winMgr.setStatusText("");
	}

	/**
	 * A convenience method to make an attention-grabbing noise to the user
	 */
	public void beep() {
		DockingWindowManager.beep();
	}

	/**
>>>>>>> 2f58ec7b
	 * Sets the provider that should get the default focus when no component has focus.
	 * @param provider the provider that should get the default focus when no component has focus.
	 */
	public void setDefaultComponent(ComponentProvider provider) {
		winMgr.setDefaultComponent(provider);
	}

	@Override
	public ToolTemplate getToolTemplate(boolean includeConfigState) {
		throw new UnsupportedOperationException(
			"You cannot create templates for generic tools: " + getClass().getName());
	}

	@Override
	public ToolTemplate saveToolToToolTemplate() {
		setConfigChanged(false);
		optionsMgr.removeUnusedOptions();
		return getToolTemplate(true);
	}

	@Override
	public Element saveWindowingDataToXml() {
		throw new UnsupportedOperationException(
			"You cannot persist generic tools: " + getClass().getName());
	}

	@Override
	public void restoreWindowingDataFromXml(Element windowData) {
		throw new UnsupportedOperationException(
			"You cannot persist generic tools: " + getClass().getName());
	}

	@Override
	public boolean acceptDomainFiles(DomainFile[] data) {
		return pluginMgr.acceptData(data);
	}

	@Override
	public void addPropertyChangeListener(PropertyChangeListener l) {
		propertyChangeMgr.addPropertyChangeListener(l);

	}

	@Override
	public void addToolListener(ToolListener listener) {
		eventMgr.addToolListener(listener);
	}

	/**
	 * Returns true if there is at least one tool listening to this tool's plugin events.
	 */
	public boolean hasToolListeners() {
		return eventMgr.hasToolListeners();
	}

	@Override
	public void exit() {
		dispose();
	}

	protected void dispose() {
		isDisposed = true;

		pluginMgr.close();
		if (project != null) {
			if (project.getToolManager() != null) {
				project.getToolManager().disconnectTool(this);
			}
		}

		if (manageDialog != null) {
			manageDialog.close();
		}

		winMgr.setVisible(false);
		eventMgr.clearLastEvents();
		pluginMgr.dispose();
		actionMgr.dispose();

		if (project != null) {
			project.releaseFiles(this);
		}

		optionsMgr.dispose();

		disposeManagers();
		winMgr.dispose();
	}

	private void disposeManagers() {
		taskMgr.dispose();
	}

	@Override
	public void firePluginEvent(PluginEvent event) {
		eventMgr.fireEvent(event);
	}

	@Override
	public String[] getConsumedToolEventNames() {
		return eventMgr.getEventsConsumed();
	}

	@Override
	public DomainFile[] getDomainFiles() {
		return pluginMgr.getData();
	}

	@Override
	public ImageIcon getIcon() {
		return iconURL.getIcon();
	}

	@Override
	public ToolIconURL getIconURL() {
		return iconURL;
	}

	@Override
	public String getInstanceName() {
		return instanceName;
	}

	@Override
	public String getName() {
		return fullName;
	}

	@Override
	public Class<?>[] getSupportedDataTypes() {
		return pluginMgr.getSupportedDataTypes();
	}

	@Override
	public String[] getToolEventNames() {
		return eventMgr.getEventsProduced();
	}

	@Override
	public String getToolName() {
		return toolName;
	}

	@Override
	public void putInstanceName(String newInstanceName) {
		this.instanceName = newInstanceName;
		if (instanceName.length() == 0) {
			fullName = toolName;
		}
		else {
			fullName = toolName + "(" + instanceName + ")";
		}
		updateTitle();
	}

	@Override
	public void removePropertyChangeListener(PropertyChangeListener l) {
		propertyChangeMgr.removePropertyChangeListener(l);

	}

	@Override
	public void removeToolListener(ToolListener listener) {
		eventMgr.removeToolListener(listener);
	}

	@Override
	public void restoreDataStateFromXml(Element root) {
		pluginMgr.restoreDataStateFromXml(root);
		setConfigChanged(false);
	}

	@Override
	public Element saveDataStateToXml(boolean savingProject) {
		return pluginMgr.saveDataStateToXml(savingProject);
	}

	protected boolean restoreFromXml(Element root) {
		toolName = root.getAttributeValue(ToolTemplate.TOOL_NAME_XML_NAME);
		instanceName = root.getAttributeValue(ToolTemplate.TOOL_INSTANCE_NAME_XML_NAME);

		if (instanceName.length() == 0) {
			fullName = toolName;
		}
		else {
			fullName = toolName + "(" + instanceName + ")";
		}
		SplashScreen.updateSplashScreenStatus("Loading " + fullName + " ...");

		restoreOptionsFromXml(root);
		setDefaultOptionValues();
		boolean hasErrors = false;
		try {
			pluginMgr.restorePluginsFromXml(root);
		}
		catch (PluginException e) {
			hasErrors = true;
			Msg.showError(this, getToolFrame(), "Error Restoring Plugins", e.getMessage());
		}

		winMgr.restoreFromXML(root);
		winMgr.setToolName(fullName);
		return hasErrors;
	}

	@Override
	public Element saveToXml(boolean includeConfigState) {
		Element root = new Element("TOOL");

		root.setAttribute(TOOL_NAME_XML_NAME, toolName);
		root.setAttribute(TOOL_INSTANCE_NAME_XML_NAME, instanceName);

		root.addContent(optionsMgr.getConfigState());
		pluginMgr.saveToXml(root, includeConfigState);
		winMgr.saveToXML(root);
		return root;
	}

	@Override
	public void setConfigChanged(boolean changed) {
		super.setConfigChanged(changed);
		if (manageDialog != null) {
			manageDialog.stateChanged();
		}
	}

	@Override
	public void setIconURL(ToolIconURL newIconURL) {
		if (newIconURL == null) {
			throw new NullPointerException("iconURL cannot be null.");
		}
		setConfigChanged(true);
		if (newIconURL.equals(iconURL)) {
			return;
		}

		ImageIcon oldValue = iconURL.getSmallIcon();
		iconURL = newIconURL;
		ImageIcon newValue = iconURL.getSmallIcon();

		propertyChangeMgr.firePropertyChange(ICON_PROPERTY_NAME, oldValue, newValue);
		winMgr.setIcon(newValue);
	}

	@Override
	public void setToolName(String name) {
		String oldName = toolName;
		toolName = name;
		if (instanceName.length() == 0) {
			fullName = toolName;
		}
		else {
			fullName = toolName + "(" + instanceName + ")";
		}
		winMgr.setToolName(fullName);
		propertyChangeMgr.firePropertyChange(TOOL_NAME_PROPERTY, oldName, toolName);
	}

	@Override
	public void processToolEvent(PluginEvent toolEvent) {
		eventMgr.processToolEvent(toolEvent);
	}

	/**
	 * Call the applyTo() method on the given command to make some change to
	 * the domain object; the command is done in the AWT thread, therefore,
	 * the command that is to be executed should be a relatively quick operation
	 * so that the event queue does not appear to "hang." For lengthy
	 * operations, the command should be done in a background task.
	 * @param command command to apply
	 * @param obj domain object that the command will be applied to
	 * @return status of the command's applyTo() method
	 * @see #executeBackgroundCommand(BackgroundCommand, UndoableDomainObject)
	 */
	public boolean execute(Command command, DomainObject obj) {
		return taskMgr.execute(command, obj);
	}

	/**
	 * Return whether there is a command being executed.
	 */
	public boolean isExecutingCommand() {
		return taskMgr.isBusy();
	}

	/**
	 * @return true if the current thread group or its ancestors is
	 * a member of this tools background task thread group, else false
	 */
	public boolean threadIsBackgroundTaskThread() {
		ThreadGroup taskGroup = taskMgr.getTaskThreadGroup();
		ThreadGroup group = Thread.currentThread().getThreadGroup();
		while (group != null && group != taskGroup) {
			group = group.getParent();
		}
		return group == taskGroup;
	}

	/**
	 * Start a new thread that will call the given command's applyTo()
	 * method to make some change in the domain object. This method should
	 * be called for an operation that could potentially take a long time to
	 * complete.
	 * @param cmd command that will be executed in another thread (not the
	 * AWT Thread)
	 * @param obj domain object that the command will be applied to
	 */
	public void executeBackgroundCommand(BackgroundCommand cmd, UndoableDomainObject obj) {
		taskMgr.executeCommand(cmd, obj);
	}

	/**
	 * Cancel any running command and clear the command queue.
	 * @param wait if true wait for current task to cancel cleanly
	 */
	public void terminateBackgroundCommands(boolean wait) {
		taskMgr.stop(wait);
	}

	/**
	 * Add the given background command to a queue that is processed after the
	 * main background command completes.
	 * @param cmd background command to submit
	 * @param obj the domain object to be modified by the command.
	 */
	public void scheduleFollowOnCommand(BackgroundCommand cmd, UndoableDomainObject obj) {
		taskMgr.scheduleFollowOnCommand(cmd, obj);
	}

	/**
	 * Get the options for the given category name; if no options exist with
	 * the given name, then one is created.
	 */
	@Override
	public ToolOptions getOptions(String categoryName) {
		return optionsMgr.getOptions(categoryName);
	}

	/**
	 * Updates saved options from an old name to a new name.  NOTE: this must be called before
	 * any calls to register or get options.
	 * @param oldName the old name of the options.
	 * @param newName the new name of the options.
	 */
	public void registerOptionsNameChange(String oldName, String newName) {
		optionsMgr.registerOptionNameChanged(oldName, newName);
	}

	/**
	  * Return true if there is an options category with the given name
	  * @param category name of the options set
	  * @return true if there is an options category with the given name
	  */
	public boolean hasOptions(String category) {
		return optionsMgr.hasOptions(category);
	}

	/**
	 * Returns options manager
	 */
	OptionsManager getOptionsManager() {
		return optionsMgr;
	}

	/**
	 * Get all options.
	 * @return zero-length array if no options exist.
	 */
	public ToolOptions[] getOptions() {
		return optionsMgr.getOptions();
	}

	/**
	 * Launch the task in a new thread.
	 * @param task task to run in a new thread
	 * @param delay number of milliseconds to delay the display of task monitor dialog
	 */
	public void execute(Task task, int delay) {
		new TaskLauncher(task, getToolFrame(), delay);
	}

	/**
	 * Launch the task in a new thread.
	 * @param task task to run in a new thread
	 */
	public void execute(Task task) {
		new TaskLauncher(task, winMgr.getActiveWindow());
	}

	/**
	 * Get the project associated with this tool.  Null will be returned if there is no
	 * project open or if this tool does not use projects.
	 *
	 * @return null if there is no open project
	 */
	public Project getProject() {
		return project;
	}

	/**
	 * Returns the project manager associated with this tool.
	 *
	 * <P>Null will be returned if this tool does not use projects.
	 *
	 * @return the project manager associated with this tool
	 */
	public ProjectManager getProjectManager() {
		return projectManager;
	}

	/**
	 * Returns an object that provides fundamental services that plugins
	 * can use.
	 */
	public ToolServices getToolServices() {
		return toolServices;
	}

	/**
	 * Sets the subtitle on the tool; the subtitle is extra text in the title.
	 * @param subTitle the subtitle to display on the tool
	 */
	public void setSubTitle(String subTitle) {
		this.subTitle = subTitle;
		updateTitle();
	}

	/**
	 * Add a plugin to the tool.
	 * @param className name of the plugin class, e.g., "MyPlugin.class.getName()"
	 * @throws PluginException if the plugin could not be constructed, or
	 * there was problem executing its init() method, or if a plugin of this
	 * class already exists in the tool
	 */
	public void addPlugin(String className) throws PluginException {
		checkedRunSwingNow(() -> {
			addPlugins(new String[] { className });
		}, PluginException.class);
	}

	/**
	 * Add plugins to the tool.
	 * @param classNames array of plugin class names
	 * @throws PluginException if a plugin could not be constructed, or
	 * there was problem executing its init() method, or if a plugin of this
	 * class already exists in the tool
	 */
	public void addPlugins(String[] classNames) throws PluginException {
		try {
			pluginMgr.addPlugins(classNames);
		}
		finally {
			setConfigChanged(true);
		}
	}

	public void addPlugin(Plugin p) throws PluginException {
		pluginMgr.addPlugin(p);
		setConfigChanged(true);
	}

	public boolean hasUnsavedData() {
		return pluginMgr.hasUnsavedData();
	}

	/**
	 * Remove the array of plugins from the tool.
	 * @param plugins array of plugins to remove
	 */
	public void removePlugins(Plugin[] plugins) {
		SystemUtilities.runSwingNow(() -> {
			try {
				pluginMgr.removePlugins(plugins);
			}
			finally {
				setConfigChanged(true);
			}
		});
	}

	/**
	 * Return a list of plugins in the tool
	 * @return list of plugins in the tool
	 */
	public List<Plugin> getManagedPlugins() {
		return pluginMgr.getPlugins();
	}

	/**
	 * Save this tool's configuration.
	 */
	public void saveTool() {
		toolServices.saveTool(this);
	}

	/**
	 * Triggers a 'Save As' dialog that allows the user to save off the tool under a different
	 * name.  This returns true if the user performed a save.
	 */
	public boolean saveToolAs() {
		return dialogMgr.saveToolAs();
	}

	/**
	 * Add a status component to the tool.
	 *
	 * @param c component to add
	 * @param addBorder true if a border should be added to the component
	 * @param rightSide true if the component should be placed in the right side of the tool
	 */
	public void addStatusComponent(JComponent c, boolean addBorder, boolean rightSide) {
		winMgr.addStatusItem(c, addBorder, rightSide);
	}

	/**
	 * Remove the status component.
	 * @param c status component to remove
	 */
	public void removeStatusComponent(JComponent c) {
		winMgr.removeStatusItem(c);
	}

	protected void addExitAction() {
		DockingAction exitAction = new DockingAction("Exit Ghidra", "Tool") {
			@Override
			public void actionPerformed(ActionContext context) {
				AppInfo.exitGhidra();
			}
		};
		exitAction.setHelpLocation(
			new HelpLocation(ToolConstants.FRONT_END_HELP_TOPIC, exitAction.getName()));
		exitAction.setMenuBarData(new MenuData(
			new String[] { ToolConstants.MENU_FILE, "E&xit Ghidra" }, null, "Window_Z"));

		if (Platform.CURRENT_PLATFORM.getOperatingSystem() != OperatingSystem.MAC_OS_X) {
			// Only install keybinding on non-OSX systems, as OSX handles the Command-Q
			// quit action for us.  If we put the binding on, then we will get the
			// callback twice.
			exitAction.setKeyBindingData(
				new KeyBindingData(KeyEvent.VK_Q, DockingUtils.CONTROL_KEY_MODIFIER_MASK));
		}

		exitAction.setEnabled(true);
		addAction(exitAction);
	}

	protected void addOptionsAction() {
		DockingAction optionsAction = new DockingAction("Edit Options", "Tool") {
			@Override
			public void actionPerformed(ActionContext context) {
				optionsMgr.editOptions();
			}

			@Override
			public boolean shouldAddToWindow(boolean isMainWindow, Set<Class<?>> contextTypes) {
				return isMainWindow || !contextTypes.isEmpty();
			}
		};
		optionsAction.setHelpLocation(
			new HelpLocation(ToolConstants.FRONT_END_HELP_TOPIC, "Tool Options"));
		MenuData menuData =
			new MenuData(new String[] { ToolConstants.MENU_EDIT, "&Tool Options..." }, null,
				ToolConstants.TOOL_OPTIONS_MENU_GROUP);
		menuData.setMenuSubGroup(ToolConstants.TOOL_OPTIONS_MENU_GROUP);
		optionsAction.setMenuBarData(menuData);

		optionsAction.setEnabled(true);
		addAction(optionsAction);
	}

	protected void addSaveToolAction() {

		DockingAction saveAction = new DockingAction("Save Tool", "Tool") {
			@Override
			public void actionPerformed(ActionContext context) {
				saveTool();
			}
		};
		MenuData menuData =
			new MenuData(new String[] { ToolConstants.MENU_FILE, "Save Tool" }, null, "Tool");
		menuData.setMenuSubGroup("1Tool");
		saveAction.setMenuBarData(menuData);
		saveAction.setEnabled(true);
		saveAction.setHelpLocation(new HelpLocation("Tool", "Save Tool"));

		DockingAction saveAsAction = new DockingAction("Save Tool As", "Tool") {
			@Override
			public void actionPerformed(ActionContext context) {
				saveToolAs();
			}
		};
		menuData =
			new MenuData(new String[] { ToolConstants.MENU_FILE, "Save Tool As..." }, null, "Tool");
		menuData.setMenuSubGroup("2Tool");
		saveAsAction.setMenuBarData(menuData);

		saveAsAction.setEnabled(true);
		saveAsAction.setHelpLocation(new HelpLocation("Tool", "Tool_Changes"));

		addAction(saveAction);
		addAction(saveAsAction);
	}

	protected void addExportToolAction() {
		exportToolAction = new DockingAction("Export Tool", "Tool") {
			@Override
			public void actionPerformed(ActionContext context) {
				dialogMgr.exportTool();
			}
		};
		MenuData menuData =
			new MenuData(new String[] { ToolConstants.MENU_FILE, "Export Tool..." }, null, "Tool");
		menuData.setMenuSubGroup("3Tool");
		exportToolAction.setMenuBarData(menuData);

		exportToolAction.setEnabled(true);
		exportToolAction.setHelpLocation(new HelpLocation("Tool", "Export Tool"));
		addAction(exportToolAction);
	}

	protected void addHelpActions() {

		DockingAction action = new DockingAction("About Ghidra", "Tool") {
			@Override
			public void actionPerformed(ActionContext context) {
				DockingWindowManager.showDialog(new AboutDialog());
			}

			@Override
			public boolean shouldAddToWindow(boolean isMainWindow, Set<Class<?>> contextTypes) {
				return true;
			}
		};
		action.setMenuBarData(
			new MenuData(new String[] { ToolConstants.MENU_HELP, "&About Ghidra" }, null, "ZZA"));

		action.setHelpLocation(new HelpLocation(ToolConstants.ABOUT_HELP_TOPIC, "About_Ghidra"));
		action.setEnabled(true);
		addAction(action);

		DockingAction userAgreementAction = new DockingAction("User Agreement", "Tool") {
			@Override
			public void actionPerformed(ActionContext context) {
				DockingWindowManager.showDialog(new UserAgreementDialog(false, false));
			}

			@Override
			public boolean shouldAddToWindow(boolean isMainWindow, Set<Class<?>> contextTypes) {
				return true;
			}
		};
		userAgreementAction.setMenuBarData(
			new MenuData(new String[] { ToolConstants.MENU_HELP, "&User Agreement" }, null,
				ToolConstants.HELP_CONTENTS_MENU_GROUP));
		userAgreementAction.setHelpLocation(
			new HelpLocation(ToolConstants.ABOUT_HELP_TOPIC, "User_Agreement"));

		userAgreementAction.setEnabled(true);
		addAction(userAgreementAction);

		final ErrorReporter reporter = ErrLogDialog.getErrorReporter();
		if (reporter != null) {
			action = new DockingAction("Report Bug", "Tool") {
				@Override
				public void actionPerformed(ActionContext context) {
					reporter.report(getToolFrame(), "User Bug Report", null);
				}

				@Override
				public boolean shouldAddToWindow(boolean isMainWindow, Set<Class<?>> contextTypes) {
					return true;
				}
			};
			action.setMenuBarData(new MenuData(
				new String[] { ToolConstants.MENU_HELP, "&Report Bug..." }, null, "BBB"));

			action.setHelpLocation(new HelpLocation("ErrorReporting", "Report_Bug"));
			action.setEnabled(true);
			addAction(action);
		}

		HelpService help = Help.getHelpService();
		action = new DockingAction("Contents", "Tool") {
			@Override
			public void actionPerformed(ActionContext context) {
				help.showHelp(null, false, getToolFrame());
			}

			@Override
			public boolean shouldAddToWindow(boolean isMainWindow, Set<Class<?>> contextTypes) {
				return true;
			}
		};
		action.setMenuBarData(new MenuData(new String[] { ToolConstants.MENU_HELP, "&Contents" },
			null, ToolConstants.HELP_CONTENTS_MENU_GROUP));

		action.setEnabled(true);
		action.setHelpLocation(new HelpLocation("Misc", "Welcome_to_Ghidra_Help"));

		addAction(action);
	}

	/**
	 * Clear the list of events that were last generated.
	 *
	 */
	public void clearLastEvents() {
		eventMgr.clearLastEvents();
	}

	@Override
	public List<DockingActionIf> getPopupActions(ActionContext context) {

		List<DockingActionIf> actionList = new ArrayList<>();
		for (PopupListener pl : popupListeners) {
			List<DockingActionIf> actions = pl.getPopupActions(context);
			if (actions != null) {
				actionList.addAll(actions);
			}
		}
		return actionList;
	}

	/**
	 * Close this tool:
	 * <OL>
	 * 	<LI>if there are no tasks running.
	 * 	<LI>resolve the state of any plugins so they can be closed.
	 * 	<LI>Prompt the user to save any changes.
	 * 	<LI>close all associated plugins (this closes the domain object if one is open).
	 * 	<LI>pop up dialog to save the configuration if it has changed.
	 * 	<LI>notify the project tool services that this tool is going away.
	 * </OL>
	 */
	@Override
	public void close() {
		if (canClose(false) && pluginMgr.saveData()) {
			doClose();
		}
	}

	/**
	 * Close this tool:
	 * <OL>
	 * 	<LI>if there are no tasks running.
	 * 	<LI>close all associated plugins (this closes the domain object if one is open).
	 * 	<LI>pop up dialog to save the configuration if it has changed;
	 * 	<LI>notify the project tool services that this tool is going away.
	 * </OL>
	 */
	private void doClose() {

		if (!doSaveTool()) {
			return; // if cancelled, don't close
		}

		exit();
		toolServices.closeTool(this);
	}

	@Override
	public boolean shouldSave() {
		return configChangedFlag; // ignore the window layout changes
	}

	/** Called when it is time to save the tool.  Handles auto-saving logic. */
	protected boolean doSaveTool() {
		if (toolServices.canAutoSave(this)) {
			saveTool();
		}
		else {
			if (configChangedFlag) {
				int result = OptionDialog.showOptionDialog(getToolFrame(), SAVE_DIALOG_TITLE,
					"This tool has changed.  There are/were multiple instances of this tool\n" +
						"running and Ghidra cannot determine if this tool instance should\n" +
						"automatically be saved.  Do you want to save the configuration of this tool\n" +
						"instance?",
					"Save", "Save As...", "Don't Save", OptionDialog.WARNING_MESSAGE);
				if (result == OptionDialog.CANCEL_OPTION) {
					return false;
				}
				if (result == OptionDialog.OPTION_ONE) {
					saveTool();
				}
				else if (result == OptionDialog.OPTION_TWO) {
					boolean didSave = saveToolAs();
					if (!didSave) {
						return doSaveTool();
					}
				}
				// option 3 is don't save; just exit
			}
		}
		return true;
	}

	/**
	 * Can this tool be closed?
	 * <br>Note: This forces plugins to terminate any tasks they have running and
	 * apply any unsaved data to domain objects or files. If they can't do
	 * this or the user cancels then this returns false.
	 * @return false if this tool has tasks in progress or can't be closed
	 * since the user has unfinished/unsaved changes.
	 */
	@Override
	public boolean canClose(boolean isExiting) {
		if (taskMgr.isBusy()) {
			if (isExiting) {
				int result = OptionDialog.showYesNoDialog(getToolFrame(),
					"Tool Busy Executing Task",
					"The tool is busy performing a background task.\n If you continue the" +
						" task may be terminated and some work may be lost!\n\nContinue anyway?");
				if (result == OptionDialog.NO_OPTION) {
					return false;
				}
				taskMgr.stop(false);
			}
			else {
				beep();
				Msg.showInfo(getClass(), getToolFrame(), "Tool Busy",
					"You must stop all background tasks before exiting.");
				return false;
			}
		}
		if (!pluginMgr.canClose()) {
			return false;
		}
		return true;
	}

	/**
	 * Can the domain object be closed?
	 * <br>Note: This forces plugins to terminate any tasks they have running for the
	 * indicated domain object and apply any unsaved data to the domain object. If they can't do
	 * this or the user cancels then this returns false.
	 * @return false any of the plugins reports that the domain object
	 * should not be closed
	 */
	public boolean canCloseDomainObject(DomainObject dObj) {
		if (taskMgr.hasTasksForDomainObject(dObj)) {
			Msg.showInfo(getClass(), getToolFrame(), "Close " + dObj.getName() + " Failed",
				"The tool is currently working in the background on " + dObj.getName() +
					".\nPlease stop the background processing first.");

			return false;
		}
		return pluginMgr.canCloseDomainObject(dObj);
	}

	@Override
	public boolean canCloseDomainFile(DomainFile domainFile) {
		Object consumer = new Object();
		DomainObject domainObject = domainFile.getOpenedDomainObject(consumer);
		if (domainObject == null) {
			return true;
		}
		try {
			return canCloseDomainObject(domainObject);
		}
		finally {
			domainObject.release(consumer);
		}
	}

	/**
	 * Called when the domain object is about to be saved; this allows any plugin that has
	 * a cache to flush out to the domain object.
	 * @param dobj domain object that is about to be saved
	 */
	public void prepareToSave(DomainObject dobj) {
		pluginMgr.prepareToSave(dobj);
	}

	/**
	 * Sets the size of the tool's main window
	 * @param width width in pixels
	 * @param height height in pixels
	 */
	public void setSize(int width, int height) {
		winMgr.getMainWindow().setSize(new Dimension(width, height));
	}

	/**
	 * Return the dimension of this tool's frame.
	 * @return dimension of this tool's frame
	 */
	public Dimension getSize() {
		return winMgr.getMainWindow().getSize();
	}

	/**
	 * Set the location of this tool's frame on the screen.
	 * @param x screen x coordinate
	 * @param y screen y coordinate
	 */
	public void setLocation(int x, int y) {
		winMgr.getMainWindow().setLocation(x, y);
	}

	/**
	 * Return the location of this tool's frame on the screen.
	 * @return location of this tool's frame
	 */
	public Point getLocation() {
		return winMgr.getMainWindow().getLocation();
	}

	private void updateTitle() {
		String title = fullName;
		if (subTitle != null) {
			title += ": " + subTitle;
		}
		winMgr.setToolName(title);
	}

	protected void restoreOptionsFromXml(Element root) {
		optionsMgr.setConfigState(root.getChild("OPTIONS"));
		actionMgr.restoreKeyBindings();
		setToolOptionsHelpLocation();
	}

	protected void setProject(Project project) {
		this.project = project;
		if (project != null) {
			toolServices = project.getToolServices();
		}
	}

	protected void restorePluginsFromXml(Element elem) throws PluginException {
		pluginMgr.restorePluginsFromXml(elem);

	}

	PluginEvent[] getLastEvents() {
		return eventMgr.getLastEvents();
	}

	void removeAll(String owner) {
		actionMgr.removeToolActions(owner);
		winMgr.removeAll(owner);
	}

	void registerEventProduced(Class<? extends PluginEvent> eventClass) {
		eventMgr.addEventProducer(eventClass);
	}

	void addEventListener(Class<? extends PluginEvent> eventClass, PluginEventListener listener) {
		eventMgr.addEventListener(eventClass, listener);
	}

	void unregisterEventProduced(Class<? extends PluginEvent> eventClass) {
		eventMgr.removeEventProducer(eventClass);
	}

	public void addListenerForAllPluginEvents(PluginEventListener listener) {
		eventMgr.addAllEventListener(listener);
	}

	public void removeListenerForAllPluginEvents(PluginEventListener listener) {
		eventMgr.removeAllEventListener(listener);
	}

	void removeEventListener(Class<? extends PluginEvent> eventClass,
			PluginEventListener listener) {
		eventMgr.removeEventListener(eventClass, listener);
	}

	/**
	 * Remove the event listener by className; the plugin registered
	 * for events, but the construction failed.
	 * @param className class name of the plugin that is the event listener
	 */
	void removeEventListener(String className) {
		eventMgr.removeEventListener(className);
	}

	/**
	 * Display an text edit box on top of the specified component.
	 * @param defaultText initial text to be displayed in edit box
	 * @param comp component over which the edit box will be placed
	 * @param rect specifies the bounds of the edit box relative to the
	 * component.  The height is ignored.  The default text field height
	 * is used as the preferred height.
	 * @param listener when the edit is complete, this listener is notified
	 * with the new text.  The edit box is dismissed prior to notifying
	 * the listener.
	 */
	public void showEditWindow(String defaultText, Component comp, Rectangle rect,
			EditListener listener) {
		winMgr.showEditWindow(defaultText, comp, rect, listener);
	}

	/**
	 * Set the menu group associated with a cascaded submenu.  This allows
	 * a cascading menu item to be grouped with a specific set of actions.
	 * The default group for a cascaded submenu is the name of the submenu.
	 *
	 * @param menuPath menu name path where the last element corresponds
	 * to the specified group name.
	 * @param group group name
	 * @see #setMenuGroup(String[], String, String)
	 */
	public void setMenuGroup(String[] menuPath, String group) {
		winMgr.setMenuGroup(menuPath, group);
	}

	/**
	 * Set the menu group associated with a cascaded submenu.  This allows
	 * a cascading menu item to be grouped with a specific set of actions.
	 * <p>
	 * The default group for a cascaded submenu is the name of the submenu.
	 * <p>
	 *
	 * @param menuPath menu name path where the last element corresponds to the specified group name.
	 * @param group group name
	 * @param menuSubGroup the name used to sort the cascaded menu within other menu items at
	 *                     its level
	 */
	public void setMenuGroup(String[] menuPath, String group, String menuSubGroup) {
		winMgr.setMenuGroup(menuPath, group, menuSubGroup);
	}

	/**
	 * Cancel the current task in the tool.
	 */
	public void cancelCurrentTask() {
		this.taskMgr.cancelCurrentTask();
	}

	private void setToolOptionsHelpLocation() {
		Options opt = getOptions(ToolConstants.TOOL_OPTIONS);
		opt.setOptionsHelpLocation(new HelpLocation("Tool", "OptionsForTool"));

		opt = getOptions(DockingToolConstants.KEY_BINDINGS);
		opt.setOptionsHelpLocation(new HelpLocation("Tool", "KeyBindings_Option"));
	}

	public TransientToolState getTransientState() {
		return pluginMgr.getTransientState();
	}

	public UndoRedoToolState getUndoRedoToolState(DomainObject domainObject) {
		return pluginMgr.getUndoRedoToolState(domainObject);
	}

	/**
	 * Shows the dialog using the tool's currently active window as a parent.  Also,
	 * remembers any size and location adjustments made by the user for the next
	 * time the dialog is shown.
	 *
	 * @param dialogComponent the DialogComponentProvider object to be shown in a dialog.
	 */
	public void showDialogOnActiveWindow(DialogComponentProvider dialogComponent) {
		DockingWindowManager.showDialogOnActiveWindow(dialogComponent);
	}

	/**
	 * Shows the dialog using the window containing the given componentProvider as its parent window.
	 * Remembers the last location and size of this dialog for the next time it is shown.
	 *
	 * @param dialogComponent the DialogComponentProvider object to be shown in a dialog.
	 * @param centeredOnProvider the component provider that is used to find a parent window for this dialog.
	 * The dialog is centered on this component provider's component.
	 */
	public void showDialog(DialogComponentProvider dialogComponent,
			ComponentProvider centeredOnProvider) {
		winMgr.showDialog(dialogComponent, centeredOnProvider);
	}

	/**
	 * Shows the dialog using the tool's parent frame, but centers the dialog on the given
	 * component
	 *
	 * @param dialogComponent the DialogComponentProvider object to be shown in a dialog.
	 * @param centeredOnComponent the component on which to center the dialog.
	 */
	public void showDialog(DialogComponentProvider dialogComponent, Component centeredOnComponent) {
		DockingWindowManager.showDialog(getToolFrame(), dialogComponent, centeredOnComponent);
	}

	/**
	 * Returns the ComponentProvider with the given name.  If more than one provider exists with the name,
	 * one will be returned, but it could be any one of them.
	 * @param name the name of the provider to return.
	 * @return a provider with the given name, or null if no providers with that name exist.
	 */
	@Override
	public ComponentProvider getComponentProvider(String name) {
		return winMgr.getComponentProvider(name);
	}

	public Window getActiveWindow() {
		return winMgr.getActiveWindow();
	}

	public ComponentProvider getActiveComponentProvider() {
		return winMgr.getActiveComponentProvider();
	}

	@Override
	public void contextChanged(ComponentProvider provider) {
		winMgr.contextChanged(provider);
	}

	public void addContextListener(DockingContextListener listener) {
		winMgr.addContextListener(listener);
	}

	public void removeContextListener(DockingContextListener listener) {
		winMgr.removeContextListener(listener);
	}

	public void refreshKeybindings() {
		actionMgr.restoreKeyBindings();
	}

	public void setUnconfigurable() {
		isConfigurable = false;
	}

	public boolean isConfigurable() {
		return isConfigurable;
	}

	public void removePreferenceState(String name) {
		winMgr.removePreferenceState(name);
	}

//==================================================================================================
// Inner Classes
//==================================================================================================

	private class ToolOptionsListener implements OptionsChangeListener {
		@Override
		public void optionsChanged(ToolOptions options, String name, Object oldValue,
				Object newValue) {
			PluginTool.this.optionsChanged(options, name, oldValue, newValue);
		}
	}

	private interface CheckedRunnable<T extends Throwable> {
		public void run() throws T;
	}

	private <T extends Throwable> void checkedRunSwingNow(CheckedRunnable<T> r,
			Class<T> exceptionClass) throws T {
		AtomicReference<Throwable> caughtException = new AtomicReference<>();
		SystemUtilities.runSwingNow(() -> {
			try {
				r.run();
			}
			catch (Throwable th) {
				caughtException.set(th);
			}
		});
		Throwable th = caughtException.get();
		if (th != null) {
			if (exceptionClass.isInstance(th)) {
				throw exceptionClass.cast(th);
			}
			throw new RuntimeException("Unexpected exception type " + th.getClass(), th);
		}
	}

}<|MERGE_RESOLUTION|>--- conflicted
+++ resolved
@@ -376,29 +376,6 @@
 	}
 
 	/**
-<<<<<<< HEAD
-=======
-	  * Set the status information.
-	  * @param text string to be displayed in the Status display area
-	  * @param beep whether to beep or not
-	  */
-	public void setStatusInfo(String text, boolean beep) {
-		winMgr.setStatusText(text, beep);
-	}
-
-	@Override
-	public void setStatusInfo(String text) {
-		winMgr.setStatusText(text);
-	}
-
-	/**
-	 * Clear the status information.
-	 */
-	public void clearStatusInfo() {
-		winMgr.setStatusText("");
-	}
-
-	/**
 	 * A convenience method to make an attention-grabbing noise to the user
 	 */
 	public void beep() {
@@ -406,7 +383,6 @@
 	}
 
 	/**
->>>>>>> 2f58ec7b
 	 * Sets the provider that should get the default focus when no component has focus.
 	 * @param provider the provider that should get the default focus when no component has focus.
 	 */
