/* ###
 * IP: GHIDRA
 *
 * Licensed under the Apache License, Version 2.0 (the "License");
 * you may not use this file except in compliance with the License.
 * You may obtain a copy of the License at
 *
 *      http://www.apache.org/licenses/LICENSE-2.0
 *
 * Unless required by applicable law or agreed to in writing, software
 * distributed under the License is distributed on an "AS IS" BASIS,
 * WITHOUT WARRANTIES OR CONDITIONS OF ANY KIND, either express or implied.
 * See the License for the specific language governing permissions and
 * limitations under the License.
 */
package ghidra.app.plugin.core.codebrowser;

import static org.junit.Assert.*;

import java.nio.charset.StandardCharsets;
import java.util.*;
import java.util.stream.Collectors;

import org.junit.*;

import docking.widgets.fieldpanel.field.*;
import generic.test.TestUtils;
import ghidra.GhidraOptions;
import ghidra.app.cmd.comments.SetCommentCmd;
import ghidra.app.cmd.data.CreateDataCmd;
import ghidra.app.cmd.function.CreateFunctionCmd;
import ghidra.app.cmd.refs.AddMemRefCmd;
import ghidra.app.cmd.refs.AddRegisterRefCmd;
import ghidra.app.services.ProgramManager;
import ghidra.app.util.viewer.field.*;
import ghidra.base.help.GhidraHelpService;
import ghidra.framework.cmd.Command;
import ghidra.framework.options.Options;
import ghidra.framework.options.ToolOptions;
import ghidra.framework.plugintool.PluginTool;
import ghidra.program.database.ProgramBuilder;
import ghidra.program.model.address.*;
import ghidra.program.model.data.*;
import ghidra.program.model.listing.*;
import ghidra.program.model.symbol.RefType;
import ghidra.program.model.symbol.SourceType;
import ghidra.program.util.BytesFieldLocation;
import ghidra.test.AbstractGhidraHeadedIntegrationTest;
import ghidra.test.TestEnv;
import ghidra.util.HelpLocation;
import help.Help;
import help.HelpService;
import util.CollectionUtils;

public class CodeBrowserOptionsTest extends AbstractGhidraHeadedIntegrationTest {
	private TestEnv env;
	private PluginTool tool;
	private AddressFactory addrFactory;
	private Program program;
	private CodeBrowserPlugin cb;

	private Address addr(String address) {
		return addrFactory.getAddress(address);
	}

	@Before
	public void setUp() throws Exception {
		env = new TestEnv();
		tool = env.launchDefaultTool();
		cb = env.getPlugin(CodeBrowserPlugin.class);
	}

	@After
	public void tearDown() {
		env.closeTool(tool);
		env.dispose();
	}

	private Program buildProgram() throws Exception {
		ProgramBuilder builder = new ProgramBuilder("Test", ProgramBuilder._X86);
		builder.createMemory(".text", "0x1001000", 0x6600);
		builder.createMemory(".data", "0x1008000", 0x600);
		builder.createMemory(".rsrc", "0x100a000", 0x5400);

		builder.setBytes("0x1001000", "01 02 03 04 05 06 07 08");
		builder.applyDataType("0x1001000", DWordDataType.dataType);

		builder.setBytes("0x1001100", "01 02 03 04 05 06 07 08 09 0a 0b 0c 0d 0e 0f");
		StructureDataType struct = new StructureDataType("struct", 0);
		struct.add(CharDataType.dataType);
		struct.add(IntegerDataType.dataType);
		struct.add(CharDataType.dataType);
		struct.setPackingEnabled(true);
		builder.applyDataType("0x1001100", struct);

		builder.setBytes("0x1001200", "01 02 03 04 05 06 07 08 09 0a 0b 0c 0d 0e 0f");
		struct = new StructureDataType("struct2", 12);
		struct.setPackingEnabled(false);
		struct.insertAtOffset(0, CharDataType.dataType, -1);
		struct.insertAtOffset(4, IntegerDataType.dataType, -1);
		struct.insertAtOffset(8, CharDataType.dataType, -1);
		builder.applyDataType("0x1001200", struct);

		builder.setBytes("0x10038b1", "85 c0", true);
		builder.createEmptyFunction("doStuff", "0x10048a3", 50, DataType.DEFAULT);
		DataType dt = new DWordDataType();
		ParameterImpl param = new ParameterImpl(null, dt, builder.getProgram());
		builder.createEmptyFunction("ghidra", "0x1002cf5", 50, DataType.DEFAULT, param, param,
			param, param, param, param);
		builder.setBytes("1002d06", "ff 75 14", true);
		builder.createStackReference("1002d06", RefType.DATA, 0x14, SourceType.ANALYSIS, 0);

		builder.setBytes("1002d0b", "8b f8", true);
		builder.setBytes("1002d0f", "33 ff", true);

		builder.setBytes("10061a7", "ff 35 44 80 00 01", true);

		builder.applyDataType("1003daa", PointerDataType.dataType);
		builder.createExternalReference("1003daa", "TestLib", "ExtNS::ExtLab", 0);

		builder.createEncodedString("0100eee0",
			"This is a line of text used to test the ability to do stuff and  alskdjf  laskjf aslkdjf sdlkfj slfk sdlfkj sldfk s;lkj sdflkj slfj slfj asljf as;lf asfj askljs ",
			StandardCharsets.UTF_16BE, true);

		builder.createMemoryReadReference("1001000", "1003d9f");
		builder.createMemoryReadReference("1001002", "1003d9f");
		builder.createMemoryReadReference("1001004", "1003d9f");
		builder.createMemoryReadReference("1001006", "1003d9f");
		builder.createMemoryReadReference("1001008", "1003d9f");
		builder.createMemoryReadReference("100100a", "1003d9f");
		builder.createMemoryReadReference("100100c", "1003d9f");
		builder.createMemoryReadReference("100100e", "1003d9f");
		builder.createMemoryReadReference("1001010", "1003d9f");

		builder.createMemoryReadReference("1001012", "1003daa");

		builder.setBytes("10048b6", "40", true);
		builder.createMemoryReference("10048ae", "10048b6", RefType.CONDITIONAL_JUMP,
			SourceType.ANALYSIS);

		builder.createMemoryReadReference("1004990", "1008094");
		builder.createMemoryReadReference("1004b74", "1008094");

		return builder.getProgram();
	}

	private void loadProgram() throws Exception {
		program = buildProgram();
		ProgramManager pm = tool.getService(ProgramManager.class);
		pm.openProgram(program.getDomainFile());
		addrFactory = program.getAddressFactory();
	}

	private List<String> getOptionNames(Options options, String prefix) {
		List<String> names = options.getOptionNames();
		ArrayList<String> list = new ArrayList<>();
		for (String element : names) {
			if (element.startsWith(prefix)) {
				list.add(element);
			}
		}
		return list;
	}

	@Test
	public void testOptionsHeaders() throws Exception {

		Options options = tool.getOptions(GhidraOptions.CATEGORY_BROWSER_FIELDS);
		List<String> names = options.getOptionNames();
		Set<String> map = new HashSet<>();
		for (String element : names) {
			int index = element.indexOf(Options.DELIMITER);
			if (index > 0) { // ignore those at the top level
				map.add(element.substring(0, index));
			}
		}
		String[] groups = new String[map.size()];
		map.toArray(groups);
		Arrays.sort(groups);
		int idx = 0;
		assertEquals("Address Field", groups[idx++]);
		assertEquals("Array Options", groups[idx++]);
		assertEquals("Bytes Field", groups[idx++]);
		assertEquals("Cursor", groups[idx++]);
		assertEquals("Cursor Text Highlight", groups[idx++]);
		assertEquals("EOL Comments Field", groups[idx++]);
		assertEquals("Format Code", groups[idx++]);
		assertEquals("Function Pointers", groups[idx++]);
		assertEquals("Function Signature Field", groups[idx++]);
		assertEquals("Labels Field", groups[idx++]);
		assertEquals("Mnemonic Field", groups[idx++]);
		assertEquals("Mouse", groups[idx++]);
		assertEquals("Operands Field", groups[idx++]);
		assertEquals("Pcode Field", groups[idx++]);
		assertEquals("Plate Comments Field", groups[idx++]);
		assertEquals("Post-comments Field", groups[idx++]);
		assertEquals("Pre-comments Field", groups[idx++]);
		assertEquals("Register Field", groups[idx++]);
		assertEquals("Selection Colors", groups[idx++]);
		assertEquals("Source Map", groups[idx++]);
		assertEquals("Templates", groups[idx++]);
		assertEquals("XREFs Field", groups[idx++]);
	}

	@Test
	public void testEquals() throws Exception {

		ToolOptions options1 = new ToolOptions("Hi");
		ToolOptions options2 = new ToolOptions("Hi");

		options1.setString("foo", "foo");
		options2.setString("foo", "foo");
		assertEquals(options1, options2);

		options1.setString("foo", "foo1");
		assertFalse(options1.equals(options2));
	}

	@Test
	public void testAddressFieldOptions() throws Exception {

		showTool(tool);
		loadProgram();
		Options options = tool.getOptions(GhidraOptions.CATEGORY_BROWSER_FIELDS);
		List<String> names = getOptionNames(options, "Address Field");
		assertEquals(1, names.size());
		assertEquals("Address Field.Address Display Options", names.get(0));
		AddressFieldOptionsWrappedOption afowo =
			(AddressFieldOptionsWrappedOption) options.getCustomOption(names.get(0), null);
		afowo.setShowBlockName(true);
		options.setCustomOption(names.get(0), afowo);

		cb.updateNow();
		cb.goToField(addr("0x1001000"), "Address", 0, 0);
		ListingTextField btf = (ListingTextField) cb.getCurrentField();
		String s = btf.getText();
		assertTrue(s.indexOf(":") > 0);
		afowo.setShowBlockName(false);
		options.setCustomOption(names.get(0), afowo);
		cb.updateNow();
		btf = (ListingTextField) cb.getCurrentField();
		s = btf.getText();
		assertTrue(s.indexOf(":") < 0);

		afowo.setMinimumHexDigits(4);
		options.setCustomOption(names.get(0), afowo);
		cb.updateNow();
		btf = (ListingTextField) cb.getCurrentField();
		s = btf.getText();
		assertEquals("1001000", s);

		afowo.setMinimumHexDigits(8);
		options.setCustomOption(names.get(0), afowo);
		cb.updateNow();
		btf = (ListingTextField) cb.getCurrentField();
		s = btf.getText();
		assertEquals("01001000", s);

	}

	@Test
	public void testBytesFieldOptions() throws Exception {

		showTool(tool);
		loadProgram();
		Options options = tool.getOptions(GhidraOptions.CATEGORY_BROWSER_FIELDS);
		List<String> names = getOptionNames(options, "Bytes Field");
		assertEquals("Different number of byte options than expected:\n" + names + "\n\n", 6,
			names.size());
		assertEquals("Bytes Field.Byte Group Size", names.get(0));
		assertEquals("Bytes Field.Delimiter", names.get(1));
		assertEquals("Bytes Field.Display Structure Alignment Bytes", names.get(2));
		assertEquals("Bytes Field.Display in Upper Case", names.get(3));
		assertEquals("Bytes Field.Maximum Lines To Display", names.get(4));
		assertEquals("Bytes Field.Reverse Instruction Byte Ordering", names.get(5));

		// option 0 - Byte Group Size
		options.setInt(names.get(0), 2);
		cb.updateNow();
		cb.goToField(addr("0x1001000"), "Bytes", 0, 0);
		ListingTextField btf = (ListingTextField) cb.getCurrentField();
		assertEquals("0102 0304", btf.getText());

		// option 1 - Delimiter
		options.setString(names.get(1), "-");
		cb.updateNow();
		cb.goToField(addr("0x1001000"), "Bytes", 0, 0);
		btf = (ListingTextField) cb.getCurrentField();
		assertEquals("0102-0304", btf.getText());

		// option 2 - Display Structure Alignment Bytes
		//   see separate tests

		// option 3 - Display in Upper Case
		cb.goToField(addr("0x1001100"), "Bytes", 2, 0);
		btf = (ListingTextField) cb.getCurrentField();
		assertEquals("0102-0304-0506-0708-090a-0b0c", btf.getText());

		options.setBoolean(names.get(3), true);
		cb.updateNow();
		btf = (ListingTextField) cb.getCurrentField();
		assertEquals("0102-0304-0506-0708-090A-0B0C", btf.getText());

		// option 4 - Maximum Lines To Display
		cb.goToField(addr("0x100aef8"), "Bytes", 0, 0);
		cb.updateNow();
		StructureDataType struct = new StructureDataType("fred", 50);
		CreateDataCmd cmd = new CreateDataCmd(addr("0x100aef8"), struct);
		tool.execute(cmd, program);

		options.setInt(names.get(4), 3);
		cb.updateNow();
		cb.goToField(addr("0x100aef8"), "Bytes", 0, 0);
		btf = (ListingTextField) cb.getCurrentField();
		assertEquals(3, getNumberOfLines(btf));

		// option 5 - Reverse Instruction Byte Ordering
		cb.goToField(addr("0x10038b1"), "Bytes", 0, 0);
		btf = (ListingTextField) cb.getCurrentField();

		assertEquals("85C0", btf.getText());

		options.setBoolean(names.get(5), true);
		cb.updateNow();
		cb.goToField(addr("0x10038b1"), "Bytes", 0, 0);
		btf = (ListingTextField) cb.getCurrentField();

		assertEquals("C085", btf.getText());

		options.setBoolean(names.get(5), false);
		cb.updateNow();
		cb.goToField(addr("0x10038b1"), "Bytes", 0, 0);
		btf = (ListingTextField) cb.getCurrentField();

		assertEquals("85C0", btf.getText());

	}

	@Test
	public void testBytesFieldOptions_NoDisplayStructureAlignmentBytes() throws Exception {

		showTool(tool);
		loadProgram();

		Options options = tool.getOptions(GhidraOptions.CATEGORY_BROWSER_FIELDS);
		options.setBoolean("Bytes Field.Display Structure Alignment Bytes", false);

		Address addr = addr("0x1001100");
		cb.goTo(new BytesFieldLocation(program, addr, addr, new int[] { 1 }, 0)); // causes structure to open

		cb.goToField(addr("0x1001100"), "Bytes", 1, 0, 0);
		ListingTextField btf = (ListingTextField) cb.getCurrentField();
		assertEquals("01", btf.getText());
		assertEquals(3, btf.getNumCols(0));
		FieldElement fe = btf.getFieldElement(0, 1);
		assertColorsEqual(ListingColors.BYTES, fe.getColor(0));

		cb.goToField(addr("0x1001104"), "Bytes", 0, 0);
		btf = (ListingTextField) cb.getCurrentField();
		assertEquals("05 06 07 08", btf.getText());
		assertEquals(12, btf.getNumCols(0));
		fe = btf.getFieldElement(0, 1);
		assertColorsEqual(ListingColors.BYTES, fe.getColor(0));
		fe = btf.getFieldElement(0, 3);
		assertColorsEqual(ListingColors.BYTES, fe.getColor(0));
		fe = btf.getFieldElement(0, 6);
		assertColorsEqual(ListingColors.BYTES, fe.getColor(0));
		fe = btf.getFieldElement(0, 9);
		assertColorsEqual(ListingColors.BYTES, fe.getColor(0));

		cb.goToField(addr("0x1001108"), "Bytes", 0, 0);
		btf = (ListingTextField) cb.getCurrentField();
		assertEquals("09", btf.getText());
		assertEquals(3, btf.getNumCols(0));
		fe = btf.getFieldElement(0, 1);
		assertColorsEqual(ListingColors.BYTES, fe.getColor(0));
	}

	@Test
	public void testBytesFieldOptions_DisplayStructureAlignmentBytesWithGrouping()
			throws Exception {

		showTool(tool);
		loadProgram();

		Options options = tool.getOptions(GhidraOptions.CATEGORY_BROWSER_FIELDS);
		options.setBoolean("Bytes Field.Display Structure Alignment Bytes", true);
		options.setInt("Bytes Field.Byte Group Size", 2);

		Address addr = addr("0x1001100");
		cb.goTo(new BytesFieldLocation(program, addr, addr, new int[] { 1 }, 0)); // causes structure to open

		cb.goToField(addr("0x1001100"), "Bytes", 1, 0, 0);
		ListingTextField btf = (ListingTextField) cb.getCurrentField();
		assertEquals("0102 0304", btf.getText());
		assertEquals(10, btf.getNumCols(0));
		FieldElement fe = btf.getFieldElement(0, 1);
		assertColorsEqual(ListingColors.BYTES, fe.getColor(0));
		fe = btf.getFieldElement(0, 2);
		assertColorsEqual(ListingColors.BYTES_ALIGNMENT, fe.getColor(0));
		fe = btf.getFieldElement(0, 5);
		assertColorsEqual(ListingColors.BYTES_ALIGNMENT, fe.getColor(0));
		fe = btf.getFieldElement(0, 7);
		assertColorsEqual(ListingColors.BYTES_ALIGNMENT, fe.getColor(0));

		cb.goToField(addr("0x1001104"), "Bytes", 0, 0);
		btf = (ListingTextField) cb.getCurrentField();
		assertEquals("0506 0708", btf.getText());
		assertEquals(10, btf.getNumCols(0));
		fe = btf.getFieldElement(0, 1);
		assertColorsEqual(ListingColors.BYTES, fe.getColor(0));
		fe = btf.getFieldElement(0, 2);
		assertColorsEqual(ListingColors.BYTES, fe.getColor(0));
		fe = btf.getFieldElement(0, 5);
		assertColorsEqual(ListingColors.BYTES, fe.getColor(0));
		fe = btf.getFieldElement(0, 7);
		assertColorsEqual(ListingColors.BYTES, fe.getColor(0));

		cb.goToField(addr("0x1001108"), "Bytes", 0, 0);
		btf = (ListingTextField) cb.getCurrentField();
		assertEquals("090a 0b0c", btf.getText());
		assertEquals(10, btf.getNumCols(0));
		fe = btf.getFieldElement(0, 1);
		assertColorsEqual(ListingColors.BYTES, fe.getColor(0));
		fe = btf.getFieldElement(0, 2);
		assertColorsEqual(ListingColors.BYTES_ALIGNMENT, fe.getColor(0));
		fe = btf.getFieldElement(0, 5);
		assertColorsEqual(ListingColors.BYTES_ALIGNMENT, fe.getColor(0));
		fe = btf.getFieldElement(0, 7);
		assertColorsEqual(ListingColors.BYTES_ALIGNMENT, fe.getColor(0));
	}

	@Test
	public void testBytesFieldOptions_DisplayStructureAlignmentBytes() throws Exception {

		showTool(tool);
		loadProgram();

		Options options = tool.getOptions(GhidraOptions.CATEGORY_BROWSER_FIELDS);
		options.setBoolean("Bytes Field.Display Structure Alignment Bytes", true);

		Address addr = addr("0x1001100");
		cb.goTo(new BytesFieldLocation(program, addr, addr, new int[] { 1 }, 0)); // causes structure to open

		cb.goToField(addr("0x1001100"), "Bytes", 1, 0, 0);
		ListingTextField btf = (ListingTextField) cb.getCurrentField();
		assertEquals("01 02 03 04", btf.getText());
		assertEquals(12, btf.getNumCols(0));
		FieldElement fe = btf.getFieldElement(0, 1);
		assertColorsEqual(ListingColors.BYTES, fe.getColor(0));
		fe = btf.getFieldElement(0, 3);
		assertEquals(ListingColors.BYTES_ALIGNMENT, fe.getColor(0));
		fe = btf.getFieldElement(0, 6);
		assertEquals(ListingColors.BYTES_ALIGNMENT, fe.getColor(0));
		fe = btf.getFieldElement(0, 9);
		assertEquals(ListingColors.BYTES_ALIGNMENT, fe.getColor(0));

		cb.goToField(addr("0x1001104"), "Bytes", 0, 0);
		btf = (ListingTextField) cb.getCurrentField();
		assertEquals("05 06 07 08", btf.getText());
		assertEquals(12, btf.getNumCols(0));
		fe = btf.getFieldElement(0, 1);
		assertColorsEqual(ListingColors.BYTES, fe.getColor(0));
		fe = btf.getFieldElement(0, 3);
		assertColorsEqual(ListingColors.BYTES, fe.getColor(0));
		fe = btf.getFieldElement(0, 6);
		assertColorsEqual(ListingColors.BYTES, fe.getColor(0));
		fe = btf.getFieldElement(0, 9);
		assertColorsEqual(ListingColors.BYTES, fe.getColor(0));

		cb.goToField(addr("0x1001108"), "Bytes", 0, 0);
		btf = (ListingTextField) cb.getCurrentField();
		assertEquals("09 0a 0b 0c", btf.getText());
		assertEquals(12, btf.getNumCols(0));
		fe = btf.getFieldElement(0, 1);
		assertColorsEqual(ListingColors.BYTES, fe.getColor(0));
		fe = btf.getFieldElement(0, 3);
		assertColorsEqual(ListingColors.BYTES_ALIGNMENT, fe.getColor(0));
		fe = btf.getFieldElement(0, 6);
		assertColorsEqual(ListingColors.BYTES_ALIGNMENT, fe.getColor(0));
		fe = btf.getFieldElement(0, 9);
		assertColorsEqual(ListingColors.BYTES_ALIGNMENT, fe.getColor(0));
	}

	@Test
	public void testBytesFieldOptions_DisplayUnalignedStructureBytes() throws Exception {

		showTool(tool);
		loadProgram();

		// turn alignment bytes option on but it has no impact on displayed bytes for non-packed structure
		Options options = tool.getOptions(GhidraOptions.CATEGORY_BROWSER_FIELDS);
		options.setBoolean("Bytes Field.Display Structure Alignment Bytes", true);

		Address addr = addr("0x1001200");
		cb.goTo(new BytesFieldLocation(program, addr, addr, new int[] { 1 }, 0)); // causes structure to open

		cb.goToField(addr("0x1001200"), "Bytes", 1, 0, 0);
		ListingTextField btf = (ListingTextField) cb.getCurrentField();
		assertEquals("01", btf.getText());
		assertEquals(3, btf.getNumCols(0));
		FieldElement fe = btf.getFieldElement(0, 1);
		assertColorsEqual(ListingColors.BYTES, fe.getColor(0));

		cb.goToField(addr("0x1001201"), "Bytes", 0, 0);
		btf = (ListingTextField) cb.getCurrentField();
		assertEquals("02", btf.getText());
		assertEquals(3, btf.getNumCols(0));
		fe = btf.getFieldElement(0, 1);
		assertColorsEqual(ListingColors.BYTES, fe.getColor(0));

		cb.goToField(addr("0x1001202"), "Bytes", 0, 0);
		btf = (ListingTextField) cb.getCurrentField();
		assertEquals("03", btf.getText());
		assertEquals(3, btf.getNumCols(0));
		fe = btf.getFieldElement(0, 1);
		assertColorsEqual(ListingColors.BYTES, fe.getColor(0));

		cb.goToField(addr("0x1001203"), "Bytes", 0, 0);
		btf = (ListingTextField) cb.getCurrentField();
		assertEquals("04", btf.getText());
		assertEquals(3, btf.getNumCols(0));
		fe = btf.getFieldElement(0, 1);
		assertColorsEqual(ListingColors.BYTES, fe.getColor(0));

		cb.goToField(addr("0x1001204"), "Bytes", 0, 0);
		btf = (ListingTextField) cb.getCurrentField();
		assertEquals("05 06 07 08", btf.getText());
		assertEquals(12, btf.getNumCols(0));
		fe = btf.getFieldElement(0, 1);
		assertColorsEqual(ListingColors.BYTES, fe.getColor(0));
		fe = btf.getFieldElement(0, 3);
		assertColorsEqual(ListingColors.BYTES, fe.getColor(0));
		fe = btf.getFieldElement(0, 6);
		assertColorsEqual(ListingColors.BYTES, fe.getColor(0));
		fe = btf.getFieldElement(0, 9);
		assertColorsEqual(ListingColors.BYTES, fe.getColor(0));

		cb.goToField(addr("0x1001208"), "Bytes", 0, 0);
		btf = (ListingTextField) cb.getCurrentField();
		assertEquals("09", btf.getText());
		assertEquals(3, btf.getNumCols(0));
		fe = btf.getFieldElement(0, 1);
		assertColorsEqual(ListingColors.BYTES, fe.getColor(0));

		cb.goToField(addr("0x1001209"), "Bytes", 0, 0);
		btf = (ListingTextField) cb.getCurrentField();
		assertEquals("0a", btf.getText());
		assertEquals(3, btf.getNumCols(0));
		fe = btf.getFieldElement(0, 1);
		assertColorsEqual(ListingColors.BYTES, fe.getColor(0));

		cb.goToField(addr("0x100120a"), "Bytes", 0, 0);
		btf = (ListingTextField) cb.getCurrentField();
		assertEquals("0b", btf.getText());
		assertEquals(3, btf.getNumCols(0));
		fe = btf.getFieldElement(0, 1);
		assertColorsEqual(ListingColors.BYTES, fe.getColor(0));

		cb.goToField(addr("0x100120b"), "Bytes", 0, 0);
		btf = (ListingTextField) cb.getCurrentField();
		assertEquals("0c", btf.getText());
		assertEquals(3, btf.getNumCols(0));
		fe = btf.getFieldElement(0, 1);
		assertColorsEqual(ListingColors.BYTES, fe.getColor(0));
	}

	@SuppressWarnings("unchecked")
	// we know the type here
	private int getNumberOfLines(ListingTextField textField) {
		Field field = (Field) getInstanceField("field", textField);
		if (field instanceof ClippingTextField || field instanceof ReverseClippingTextField) {
			return 1;
		}
		List<Field> subFields = (List<Field>) getInstanceField("subFields", field);
		return subFields.size();
	}

	@Test
	public void testEOLCommentsOptions() throws Exception {

		// for readability
		String EXTRA_COMMENTS = EolCommentFieldFactory.EXTRA_COMMENT_KEY;
		String WORD_WRAP = EolCommentFieldFactory.ENABLE_WORD_WRAP_KEY;
		String MAX_LINES = EolCommentFieldFactory.MAX_DISPLAY_LINES_KEY;
		String SHOW_REF_ADDR = EolCommentFieldFactory.ENABLE_PREPEND_REF_ADDRESS_KEY;
		String SHOW_SEMICOLON = EolCommentFieldFactory.ENABLE_SHOW_SEMICOLON_KEY;

		showTool(tool);
		loadProgram();
		Options options = tool.getOptions(GhidraOptions.CATEGORY_BROWSER_FIELDS);
		Address callAddress = addr("0x1003fcc");
		Address callRefAddress = addr("0x1006642");
		Address otherRefAddress = addr("0x1003fa1");

		cb.goToField(callAddress, "Bytes", 0, 0);

		SetCommentCmd eolCmd = new SetCommentCmd(callAddress, CommentType.EOL,
			"a bb ccc dddd eeeee ffff ggg hhh ii j k ll mmm nnn oooo " +
				"ppppp qqqq rrrr ssss tttt uuuuu vvvvvv wwwww\n\n\n\n" +
				"AAA BBB CCC DDD EEE FFF GGG HHH III JJJ KKK LLL MMM NNN OOO PPP QQQ " +
				"RRR SSS TTT UUU VVV WWW XXX YYY ZZZZZ\n\n\n\n" +
				"1 22 333 4444 55555 666666 7777777 88888888 999999999 0000000000 1 22 333 " +
				"4444 55555 666666 7777777 88888888 999999999 0000000000 1 22 333 4444 55555");
		tool.execute(eolCmd, program);

		SetCommentCmd repeatCmd = new SetCommentCmd(callAddress, CommentType.REPEATABLE,
			"Local repeatable line1.\n" + "\n" + "Line3 of repeatable.");
		tool.execute(repeatCmd, program);

		AddressSet body = new AddressSet(addr("0x01006642"), addr("0x01006647"));
		CreateFunctionCmd createFunctionCmd =
			new CreateFunctionCmd(null, callRefAddress, body, SourceType.USER_DEFINED);
		tool.execute(createFunctionCmd, program);

		SetCommentCmd callRepeatCmd = new SetCommentCmd(callRefAddress, CommentType.REPEATABLE,
			"\n" + "Function Repeatable line2");
		tool.execute(callRepeatCmd, program);

		AddMemRefCmd addRefCmd = new AddMemRefCmd(callAddress, otherRefAddress, RefType.DATA,
			SourceType.USER_DEFINED, 0, false);
		tool.execute(addRefCmd, program);

<<<<<<< HEAD
		SetCommentCmd commentRefCmd = new SetCommentCmd(otherRefAddress,
			CommentType.REPEATABLE, "Mem ref line1.\n" + "");
=======
		SetCommentCmd commentRefCmd =
			new SetCommentCmd(otherRefAddress, CommentType.REPEATABLE, "Mem ref line1.\n" + "");
>>>>>>> e03fb9af
		tool.execute(commentRefCmd, program);

		// these values are all DEFAULT, by default; set them in case that changes in the future
		EolExtraCommentsOption extraCommentsOption = new EolExtraCommentsOption();
		extraCommentsOption.setRepeatable(EolEnablement.DEFAULT);
		extraCommentsOption.setRefRepeatable(EolEnablement.DEFAULT);
		extraCommentsOption.setAutoData(EolEnablement.DEFAULT);
		extraCommentsOption.setAutoFunction(EolEnablement.DEFAULT);

		options.setCustomOption(EXTRA_COMMENTS, extraCommentsOption);
		options.setBoolean(WORD_WRAP, false);
		options.setInt(MAX_LINES, 20);
		options.setBoolean(SHOW_REF_ADDR, false);
		options.setBoolean(SHOW_SEMICOLON, false);

		cb.updateNow();
		cb.goToField(callAddress, "EOL Comment", 0, 0);
		ListingTextField btf = (ListingTextField) cb.getCurrentField();
		assertEquals(9, getNumberOfLines(btf));

		options.setBoolean(WORD_WRAP, true);
		cb.updateNow();
		btf = (ListingTextField) cb.getCurrentField();
		assertEquals(18, getNumberOfLines(btf));

		options.setBoolean(SHOW_SEMICOLON, true);
		cb.updateNow();
		btf = (ListingTextField) cb.getCurrentField();
		assertEquals(20, getNumberOfLines(btf));
		assertEquals("; ", btf.getFieldElement(1, 0).getText());

		extraCommentsOption.setRepeatable(EolEnablement.ALWAYS);
		options.setCustomOption(EXTRA_COMMENTS, extraCommentsOption);
		cb.updateNow();
		btf = (ListingTextField) cb.getCurrentField();
		assertEquals(20, getNumberOfLines(btf));
		assertEquals("; ", btf.getFieldElement(1, 0).getText());

		extraCommentsOption.setAutoData(EolEnablement.ALWAYS);
		extraCommentsOption.setAutoFunction(EolEnablement.ALWAYS);
		options.setCustomOption(EXTRA_COMMENTS, extraCommentsOption);
		cb.updateNow();
		btf = (ListingTextField) cb.getCurrentField();
		assertEquals(20, getNumberOfLines(btf));
		assertEquals("; ", btf.getFieldElement(1, 0).getText());

		extraCommentsOption.setRefRepeatable(EolEnablement.ALWAYS);
		options.setCustomOption(EXTRA_COMMENTS, extraCommentsOption);
		cb.updateNow();
		btf = (ListingTextField) cb.getCurrentField();
		assertEquals(20, getNumberOfLines(btf));
		assertEquals("; ", btf.getFieldElement(1, 0).getText());

		options.setBoolean(EolCommentFieldFactory.ENABLE_PREPEND_REF_ADDRESS_KEY, true);
		cb.updateNow();
		btf = (ListingTextField) cb.getCurrentField();
		assertEquals(20, getNumberOfLines(btf));
		assertEquals("; ", btf.getFieldElement(1, 0).getText());

		extraCommentsOption.setRepeatable(EolEnablement.DEFAULT);
		options.setCustomOption(EXTRA_COMMENTS, extraCommentsOption);
		cb.updateNow();
		btf = (ListingTextField) cb.getCurrentField();
		assertEquals(20, getNumberOfLines(btf));
		assertEquals("; ", btf.getFieldElement(1, 0).getText());

		options.setBoolean(WORD_WRAP, false);
		cb.updateNow();
		btf = (ListingTextField) cb.getCurrentField();
		assertEquals(12, getNumberOfLines(btf));
		assertTrue("; ".equals(btf.getFieldElement(5, 0).getText()));

		options.setBoolean(SHOW_SEMICOLON, false);
		cb.updateNow();
		btf = (ListingTextField) cb.getCurrentField();
		assertEquals(12, getNumberOfLines(btf));
		assertFalse("; ".equals(btf.getFieldElement(1, 0).getText()));
		assertEquals("01003fa1", btf.getFieldElement(11, 4).getText());
		assertEquals("Mem ref line1.", btf.getFieldElement(11, 11).getText());

		options.setBoolean(SHOW_REF_ADDR, false);
		cb.updateNow();
		btf = (ListingTextField) cb.getCurrentField();
		assertEquals(11, getNumberOfLines(btf));
		assertFalse("; ".equals(btf.getFieldElement(1, 0).getText()));

		cb.goToField(callAddress, "EOL Comment", 9, 4);
		btf = (ListingTextField) cb.getCurrentField();
		assertEquals(11, getNumberOfLines(btf));
		assertEquals("Mem ref line1.", btf.getFieldElement(9, 4).getText());
	}

	@Test
	public void testLabelFieldOptions() throws Exception {

		showTool(tool);
		loadProgram();
		Options options = tool.getOptions(GhidraOptions.CATEGORY_BROWSER_FIELDS);
		List<String> names = getOptionNames(options, "Labels Field");
		assertEquals("Labels Field.Display Function Label", names.get(0));

		cb.goToField(addr("0x10048a3"), "Address", 0, 0);

		options.setBoolean(names.get(0), false);
		cb.updateNow();
		waitForSwing();

		assertFalse(cb.goToField(addr("0x10048a3"), "Label", 0, 0));
		options.setBoolean(names.get(0), true);
		cb.updateNow();
		waitForSwing();
		assertTrue(cb.goToField(addr("0x10048a3"), "Label", 0, 0));
		ListingTextField btf = (ListingTextField) cb.getCurrentField();
		assertEquals("doStuff", btf.getText());
	}

	@Test
	public void testOperandFieldOptions() throws Exception {

		showTool(tool);
		loadProgram();
		Options options = tool.getOptions(GhidraOptions.CATEGORY_BROWSER_FIELDS);
		List<String> names = getOptionNames(options, "Operands Field");
		assertEquals(16, names.size());
		assertEquals("Operands Field.Add Space After Separator", names.get(0));
		assertEquals("Operands Field.Always Show Primary Reference", names.get(1));
		assertEquals("Operands Field.Display Abbreviated Default Label Names", names.get(2));
		assertEquals("Operands Field.Display Namespace", names.get(3));
		assertEquals("Operands Field.Enable Word Wrapping", names.get(4));
		assertEquals("Operands Field.Follow Read or Indirect Pointer References", names.get(5));
		assertEquals("Operands Field.Include Scalar Reference Adjustment", names.get(6));
		assertEquals("Operands Field.Markup Inferred Variable References", names.get(7));
		assertEquals("Operands Field.Markup Register Variable References", names.get(8));
		assertEquals("Operands Field.Markup Stack Variable References", names.get(9));
		assertEquals("Operands Field.Maximum Length of String in Default Labels", names.get(10));
		assertEquals("Operands Field.Maximum Lines To Display", names.get(11));
		assertEquals("Operands Field.Show Block Names", names.get(12));
		assertEquals("Operands Field.Show Offcut Information", names.get(13));
		assertEquals("Operands Field.Underline References", names.get(14));
		assertEquals("Operands Field.Wrap on Semicolons", names.get(15));

		NamespaceWrappedOption namespaceOption = (NamespaceWrappedOption) options
				.getCustomOption(names.get(3), new NamespaceWrappedOption());

		assertTrue(cb.goToField(addr("0x100eee0"), "Address", 0, 0));
		ListingTextField btf = (ListingTextField) cb.getCurrentField();
		assertEquals(1, getNumberOfLines(btf));

		options.setBoolean(names.get(4), true);
		options.setInt(names.get(11), 4);
		cb.updateNow();

		//--- Verify stack variable markup options

		assertTrue(cb.goToField(addr("0x1002d06"), "Operands", 0, 0));
		btf = (ListingTextField) cb.getCurrentField();
		assertEquals("dword ptr [EBP + param_5]", btf.getText());

		options.setBoolean(names.get(9), false);
		cb.updateNow();
		cb.goToField(addr("0x1002d06"), "Operands", 0, 0);
		btf = (ListingTextField) cb.getCurrentField();
		assertEquals("dword ptr [EBP + 0x14]=>param_5", btf.getText());

		//--- Verify register variable markup options

		Command<Program> cmd = new AddRegisterRefCmd(addr("0x1002d0b"), 0,
			program.getRegister("EDI"), SourceType.USER_DEFINED);
		applyCmd(program, cmd);
		cb.updateNow();

		assertTrue(cb.goToField(addr("0x1002d0b"), "Operands", 0, 0));
		btf = (ListingTextField) cb.getCurrentField();
		assertEquals("local_EDI_22,EAX", btf.getText());

		assertTrue(cb.goToField(addr("0x1002d0f"), "Operands", 0, 0));
		btf = (ListingTextField) cb.getCurrentField();
		assertEquals("local_EDI_22,local_EDI_22", btf.getText()); // inferred register variable mark-up

		options.setBoolean(names.get(7), true);
		cb.updateNow();
		cb.goToField(addr("0x1002d0f"), "Operands", 0, 0);
		btf = (ListingTextField) cb.getCurrentField();
		assertEquals("local_EDI_22,local_EDI_22", btf.getText());

		options.setBoolean(names.get(8), false);
		cb.updateNow();
		cb.goToField(addr("0x1002d0f"), "Operands", 0, 0);
		btf = (ListingTextField) cb.getCurrentField();
		assertEquals("EDI,EDI", btf.getText());

		cb.goToField(addr("0x1002d0b"), "Operands", 0, 0);
		btf = (ListingTextField) cb.getCurrentField();
		assertEquals("EDI=>local_EDI_22,EAX", btf.getText());

		//---------

		cb.goToField(addr("0x100eee0"), "Operands", 0, 0);
		btf = (ListingTextField) cb.getCurrentField();
		assertEquals(4, getNumberOfLines(btf));

		options.setBoolean(names.get(4), false);
		cb.updateNow();
		cb.goToField(addr("0x100eee0"), "Operands", 0, 0);
		btf = (ListingTextField) cb.getCurrentField();
		assertEquals(1, getNumberOfLines(btf));

		assertTrue(cb.goToField(addr("0x10061a7"), "Operands", 0, 0));
		btf = (ListingTextField) cb.getCurrentField();
		assertEquals("dword ptr [DAT_01008044]", btf.getText());

		options.setBoolean(names.get(12), true);
		cb.updateNow();

		cb.goToField(addr("0x10061a7"), "Operands", 0, 0);
		btf = (ListingTextField) cb.getCurrentField();
		assertEquals("dword ptr [.data:DAT_01008044]", btf.getText());

		//---------

		cb.goToField(addr("0x1003daa"), "Operands", 0, 0);
		btf = (ListingTextField) cb.getCurrentField();
		assertEquals("TestLib::ExtNS::ExtLab", btf.getText());

		cb.goToField(addr("0x1001012"), "Operands", 0, 0);
		btf = (ListingTextField) cb.getCurrentField();
		assertEquals("->TestLib::ExtNS::ExtLab", btf.getText());

		namespaceOption.setShowLibraryInNamespace(false);
		options.setCustomOption(names.get(3), namespaceOption);
		cb.updateNow();

		cb.goToField(addr("0x1003daa"), "Operands", 0, 0);
		btf = (ListingTextField) cb.getCurrentField();
		assertEquals("ExtNS::ExtLab", btf.getText());

		cb.goToField(addr("0x1001012"), "Operands", 0, 0);
		btf = (ListingTextField) cb.getCurrentField();
		assertEquals("->ExtNS::ExtLab", btf.getText());

		namespaceOption.setShowLibraryInNamespace(true);
		namespaceOption.setShowNonLocalNamespace(false);
		options.setCustomOption(names.get(3), namespaceOption);
		cb.updateNow();

		cb.goToField(addr("0x1003daa"), "Operands", 0, 0);
		btf = (ListingTextField) cb.getCurrentField();
		assertEquals("ExtLab", btf.getText());

		cb.goToField(addr("0x1001012"), "Operands", 0, 0);
		btf = (ListingTextField) cb.getCurrentField();
		assertEquals("->ExtLab", btf.getText());

		options.setBoolean(names.get(5), false);
		cb.updateNow();

		cb.goToField(addr("0x1001012"), "Operands", 0, 0);
		btf = (ListingTextField) cb.getCurrentField();
		assertEquals("PTR_ExtLab_01003daa", btf.getText());

	}

	@Test
	public void testXrefFieldOptions() throws Exception {

		showTool(tool);
		loadProgram();
		Options options = tool.getOptions(GhidraOptions.CATEGORY_BROWSER_FIELDS);
		List<String> names = getOptionNames(options, "XREFs Field");
		assertEquals("XREFs Field.Delimiter", names.get(0));
		assertEquals("XREFs Field.Display Local Block", names.get(1));
		assertEquals("XREFs Field.Display Namespace", names.get(2));
		assertEquals("XREFs Field.Display Reference Type", names.get(3));
		assertEquals("XREFs Field.Group by Function", names.get(4));
		assertEquals("XREFs Field.Maximum Number of XREFs to Display", names.get(5));

		assertTrue(cb.goToField(addr("0x1003d9f"), "XRef", 0, 0));

		// test Delimiter
		options.setString(names.get(0), "/");
		cb.updateNow();
		assertTrue(cb.goToField(addr("0x1003d9f"), "XRef", 0, 0));
		ListingTextField btf = (ListingTextField) cb.getCurrentField();
		assertTrue(btf.getText().indexOf("/") > 0);

		options.setString(names.get(0), ",");
		cb.updateNow();

		// test show function name
		assertTrue(cb.goToField(addr("0x10048b6"), "XRef", 0, 0));
		btf = (ListingTextField) cb.getCurrentField();
		assertEquals("010048ae(j) ", btf.getFieldElement(0, 0).getText());

		// namespace options
		// -Display non-local
		// -Display local
		// -Use local namespace override
		NamespaceWrappedOption newCustomOption = new NamespaceWrappedOption();

		// show local namespace
		newCustomOption.setShowNonLocalNamespace(false);
		newCustomOption.setShowLocalNamespace(true);
		newCustomOption.setUseLocalPrefixOverride(false);
		options.setCustomOption(names.get(2), newCustomOption);
		cb.updateNow();
		assertTrue(cb.goToField(addr("0x10048b6"), "XRef", 0, 0));
		btf = (ListingTextField) cb.getCurrentField();
		assertEquals("doStuff:010048ae(j) ", btf.getFieldElement(0, 0).getText());

		// don't show local namespace
		newCustomOption.setShowLocalNamespace(false);
		options.setCustomOption(names.get(2), newCustomOption);
		cb.updateNow();
		assertTrue(cb.goToField(addr("0x10048b6"), "XRef", 0, 0));
		btf = (ListingTextField) cb.getCurrentField();
		assertEquals("010048ae(j) ", btf.getFieldElement(0, 0).getText());

		// local namespace override
		newCustomOption.setShowLocalNamespace(true);
		newCustomOption.setUseLocalPrefixOverride(true);
		String overrideName = "overrideMe";
		newCustomOption.setLocalPrefixText(overrideName);
		options.setCustomOption(names.get(2), newCustomOption);
		cb.updateNow();
		assertTrue(cb.goToField(addr("0x10048b6"), "XRef", 0, 0));
		btf = (ListingTextField) cb.getCurrentField();
		assertEquals(overrideName + "010048ae(j) ", btf.getFieldElement(0, 0).getText());

		// test show block name
		options.setBoolean(names.get(1), false);
		cb.updateNow();
		assertTrue(cb.goToField(addr("0x1008094"), "XRef", 0, 0));
		btf = (ListingTextField) cb.getCurrentField();
		assertEquals("01004990(R),", btf.getFieldElement(0, 0).getText());

		options.setBoolean(names.get(1), true);
		cb.updateNow();
		assertTrue(cb.goToField(addr("0x1008094"), "XRef", 0, 0));
		btf = (ListingTextField) cb.getCurrentField();
		assertEquals(".text:01004990(R),", btf.getFieldElement(0, 0).getText());

		// test max Xrefs to display
		assertTrue(cb.goToField(addr("0x1003d9f"), "XRef", 0, 0));
		btf = (ListingTextField) cb.getCurrentField();
		assertEquals(9, btf.getNumRows());

		// note: the 'group by function' option is tested in the XrefFieldFactoryTest

		options.setInt(names.get(5), 3);
		cb.updateNow();
		assertTrue(cb.goToField(addr("0x1003d9f"), "XRef", 0, 0));
		btf = (ListingTextField) cb.getCurrentField();
		assertEquals(3, btf.getNumRows());
		assertTrue(btf.getText().endsWith("[more]"));
	}

	@Test
	public void testEveryOptionHasHelp() throws Exception {
		showTool(tool);
		loadProgram();
		List<String> missing = new ArrayList<>();
		ToolOptions[] toolOptions = tool.getOptions();
		GhidraHelpService.install();
		for (ToolOptions options : toolOptions) {

			HelpLocation optionsHelp = options.getOptionsHelpLocation();
			boolean hasParentHelp = optionsHelp != null;
			if (CollectionUtils.isOneOf(options.getName(), "Key Bindings", "Listing Display")) {
				continue; // these custom widgets are known to have help
			}

			List<String> optionNames = options.getOptionNames();
			for (String name : optionNames) {

				HelpLocation hl = options.getHelpLocation(name);
				if (hl == null) {
					if (!hasParentHelp) {
						missing.add("Option missing help: " + options.getName() + "." + name);
					}
				}

				List<HelpLocation> nestedHelp = getParentHelpLocations(options, name);
				for (HelpLocation help : nestedHelp) {
					if (help != null && !isValidHelpLocation(help)) {
						missing.add("Bad parent help for path: " + options.getName() + "." + name +
							"; help: " + help.toString() + "\nMake sure your options parent node " +
							"has a help location set, in addition to the individual options " +
							"node");
					}
				}

				// it has a help location; is it valid?
				if (hl != null && !isValidHelpLocation(hl)) {
					missing.add(options.getName() + "." + name);
				}
			}
		}

		if (!missing.isEmpty()) {
			fail(missing.size() + " Tool Options is missing/invalid help\n" +
				missing.stream().collect(Collectors.joining("\n")));
		}
	}

	private List<HelpLocation> getParentHelpLocations(ToolOptions options, String name) {

		List<HelpLocation> list = new LinkedList<>();
		List<String> parts = CollectionUtils.asList(name.split("\\."));
		Collections.reverse(parts); // put lowest-level first
		for (String optionName : parts) {
			Options parentOption = options.getOptions(optionName);
			HelpLocation help = parentOption.getOptionsHelpLocation();
			list.add(help);
		}
		return list;
	}

	private boolean isValidHelpLocation(HelpLocation helpLocation) {

		HelpService help = Help.getHelpService();
		boolean isValid =
			(boolean) TestUtils.invokeInstanceMethod("isValidHelpLocation", help, helpLocation);
		return isValid;
	}

	enum DUMMY {
		// nothing; just a dummy
	}
}<|MERGE_RESOLUTION|>--- conflicted
+++ resolved
@@ -621,13 +621,8 @@
 			SourceType.USER_DEFINED, 0, false);
 		tool.execute(addRefCmd, program);
 
-<<<<<<< HEAD
-		SetCommentCmd commentRefCmd = new SetCommentCmd(otherRefAddress,
-			CommentType.REPEATABLE, "Mem ref line1.\n" + "");
-=======
 		SetCommentCmd commentRefCmd =
 			new SetCommentCmd(otherRefAddress, CommentType.REPEATABLE, "Mem ref line1.\n" + "");
->>>>>>> e03fb9af
 		tool.execute(commentRefCmd, program);
 
 		// these values are all DEFAULT, by default; set them in case that changes in the future
