--- conflicted
+++ resolved
@@ -25,9 +25,6 @@
 
 	private static String EXIT_COMMENT = " Exit **********\r\n ";
 
-	/* (non-Javadoc)
-	 * @see ghidra.app.script.GhidraScript#run()
-	 */
 	@Override
 	public void run() throws Exception {
 		Listing listing = currentProgram.getListing();
@@ -35,11 +32,8 @@
 		if (currentSelection != null && !currentSelection.isEmpty()) {
 			set = currentSelection;
 		}
-<<<<<<< HEAD
-		int updateCount=0;
-=======
+
 		int updateCount = 0;
->>>>>>> e03fb9af
 		AddressIterator iter = listing.getCommentAddressIterator(CommentType.POST, set, true);
 		while (iter.hasNext()) {
 			Address addr = iter.next();
