--- conflicted
+++ resolved
@@ -66,11 +66,7 @@
 
 				program.getListing()
 						.setComment(currentAddress, CommentType.PLATE,
-<<<<<<< HEAD
-					"Address = " + currentAddress.toString());
-=======
 							"Address = " + currentAddress.toString());
->>>>>>> e03fb9af
 				currentAddress = currentAddress.add(data.getLength());
 
 			}
