--- conflicted
+++ resolved
@@ -2046,15 +2046,10 @@
 			//virtual base offset for the virtual base referenced (negative).
 			long offset = (publicVirtualOffsetFlag & offsetMask) >> 8;
 
-<<<<<<< HEAD
 			if (DEBUG) {
 				Msg.debug(this, "typeinfo " + typeinfoAddress + " base [" + i + "] isVirtual = " +
 					isVirtual + " isPublic = " + isPublic + " offset = " + offset);
 			}
-=======
-//			Msg.debug(this, "typeinfo " + typeinfoAddress + " base [" + i + "] isVirtual = " +
-//				isVirtual + " isPublic = " + isPublic + " offset = " + offset);
->>>>>>> 2aefe6a1
 
 			// add order to parent and parent offset
 			orderToParentMap.put(i, parentClass);
